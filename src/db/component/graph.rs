use std::{
    cmp::{Ordering, Reverse},
    collections::{HashMap, HashSet, VecDeque},
    fmt::Debug,
    str::FromStr,
};

use petgraph::{
<<<<<<< HEAD
    csr::DefaultIx, graph::NodeIndex, prelude::StableGraph, visit::{EdgeRef, IntoEdgeReferences}, Undirected,
=======
    csr::DefaultIx,
    graph::NodeIndex,
    prelude::StableGraph,
    visit::{EdgeRef, IntoEdgeReferences},
    Undirected,
>>>>>>> b7b9d14b
};
use rancor::Strategy;
use uuid::Uuid;

use crate::{
    db::component::ids::{PartitionId, VectorId},
    vector::{Extremes, Field},
};
use rkyv::{
    bytecheck::CheckBytes,
    de::Pool,
    from_bytes,
    rend::u32_le,
    string::ArchivedString,
    to_bytes,
    tuple::{ArchivedTuple2, ArchivedTuple3},
    validation::{archive::ArchiveValidator, shared::SharedValidator, Validator},
    Archive, Deserialize, DeserializeUnsized, Serialize,
};

use super::{ids::ClusterId, serial::FileExtension};

#[derive(Debug, Clone)]
pub struct InterClusterGraph<A: Field<A>>(
    pub  StableGraph<
        ClusterId,
        (A, (ClusterId, VectorId), (ClusterId, VectorId)),
        Undirected,
        DefaultIx,
    >,
    pub HashMap<ClusterId, NodeIndex<DefaultIx>>,
);

impl<A: Field<A> + Clone + Copy> InterClusterGraph<A> {
    pub fn new() -> Self {
        Self(StableGraph::default(), HashMap::new())
    }
    pub async fn load(path: &str) -> Self
    where
        A: Archive,
        [ArchivedTuple3<
            u32_le,
            u32_le,
            ArchivedTuple3<
                <A as Archive>::Archived,
                ArchivedTuple2<ArchivedString, ArchivedString>,
                ArchivedTuple2<ArchivedString, ArchivedString>,
            >,
        >]: DeserializeUnsized<
            [(
                usize,
                usize,
                (
                    A,
                    (std::string::String, std::string::String),
                    (std::string::String, std::string::String),
                ),
            )],
            Strategy<Pool, rancor::Error>,
        >,
        for<'a> <A as Archive>::Archived:
            CheckBytes<Strategy<Validator<ArchiveValidator<'a>, SharedValidator>, rancor::Error>>,
    {
        let bytes = tokio::fs::read(&path).await.unwrap();

        from_bytes::<GraphSerial<(A, (String, String), (String, String))>, rancor::Error>(&bytes)
            .unwrap()
            .into()
    }

    pub async fn save(&self, dir: &str, name: &str)
    where
        A: Archive
            + for<'a> rkyv::Serialize<
                rancor::Strategy<
                    rkyv::ser::Serializer<
                        rkyv::util::AlignedVec,
                        rkyv::ser::allocator::ArenaHandle<'a>,
                        rkyv::ser::sharing::Share,
                    >,
                    rancor::Error,
                >,
            >,
        [ArchivedTuple3<
            u32_le,
            u32_le,
            ArchivedTuple3<
                <A as Archive>::Archived,
                ArchivedTuple2<ArchivedString, ArchivedString>,
                ArchivedTuple2<ArchivedString, ArchivedString>,
            >,
        >]: DeserializeUnsized<
            [(
                usize,
                usize,
                (
                    A,
                    (std::string::String, std::string::String),
                    (std::string::String, std::string::String),
                ),
            )],
            Strategy<Pool, rancor::Error>,
        >,
        for<'a> <A as Archive>::Archived:
            CheckBytes<Strategy<Validator<ArchiveValidator<'a>, SharedValidator>, rancor::Error>>,
    {
        let serial_data: InterGraphSerial<A> = self.clone().into();

        let bytes = to_bytes::<rancor::Error>(&serial_data).unwrap();

        tokio::fs::write(
            &format!("{dir}//{name}.{}", InterGraphSerial::<A>::extension()),
            bytes.as_slice(),
        )
        .await
        .unwrap();
    }

    pub fn add_node(&mut self, node: ClusterId) -> NodeIndex {
        let idx = self.0.add_node(node);
        self.1.insert(node, idx);
        idx
    }

    pub fn remove_node(&mut self, node: ClusterId) {
        if let Some(idx) = self.1.remove(&node) {
            self.0.remove_node(idx);
        }
    }

    pub fn add_edge(
        &mut self,
        node_1: ClusterId,
        node_2: ClusterId,
        weight: (A, (ClusterId, VectorId), (ClusterId, VectorId)),
    ) {
        let idx_1 = self.1[&node_1];
        let idx_2 = self.1[&node_2];
        self.0.add_edge(idx_1, idx_2, weight);
    }

    pub fn remove_edge(
        &mut self,
        node_1: (ClusterId, VectorId),
        node_2: (ClusterId, VectorId),
    ) -> Result<(), ()> {
        let Some((_, edge_idx)) = self
            .0
            .edges(
                *self
                    .1
                    .get(&node_1.0)
                    .unwrap_or_else(|| self.1.get(&node_2.0).unwrap()),
            )
            .map(|edge_ref| (edge_ref.weight(), edge_ref.id()))
            .filter(|((_, id_1, id_2), _)| {
                (id_1 == &node_1 && id_2 == &node_2) || (id_2 == &node_1 && id_1 == &node_2)
            })
            .next()
        else {
            return Err(());
        };

        self.0.remove_edge(edge_idx);

        Ok(())
    }
}

#[derive(Debug, Clone)]
pub struct InterPartitionGraph<A: Field<A>>(
    pub  StableGraph<
        PartitionId,
        (A, (PartitionId, VectorId), (PartitionId, VectorId)),
        Undirected,
        DefaultIx,
    >,
    pub HashMap<PartitionId, NodeIndex<DefaultIx>>,
);

impl<A: Field<A> + Clone + Copy> InterPartitionGraph<A> {
    pub fn new() -> Self {
        Self(StableGraph::default(), HashMap::new())
    }
    pub async fn load(path: &str) -> Self
    where
        A: Archive,
        [ArchivedTuple3<
            u32_le,
            u32_le,
            ArchivedTuple3<
                <A as Archive>::Archived,
                ArchivedTuple2<ArchivedString, ArchivedString>,
                ArchivedTuple2<ArchivedString, ArchivedString>,
            >,
        >]: DeserializeUnsized<
            [(
                usize,
                usize,
                (
                    A,
                    (std::string::String, std::string::String),
                    (std::string::String, std::string::String),
                ),
            )],
            Strategy<Pool, rancor::Error>,
        >,
        for<'a> <A as Archive>::Archived:
            CheckBytes<Strategy<Validator<ArchiveValidator<'a>, SharedValidator>, rancor::Error>>,
    {
        let bytes = tokio::fs::read(&path).await.unwrap();

        from_bytes::<GraphSerial<(A, (String, String), (String, String))>, rancor::Error>(&bytes)
            .unwrap()
            .into()
    }

    pub async fn save(&self, dir: &str, name: &str)
    where
        A: Archive
            + for<'a> rkyv::Serialize<
                rancor::Strategy<
                    rkyv::ser::Serializer<
                        rkyv::util::AlignedVec,
                        rkyv::ser::allocator::ArenaHandle<'a>,
                        rkyv::ser::sharing::Share,
                    >,
                    rancor::Error,
                >,
            >,
        [ArchivedTuple3<
            u32_le,
            u32_le,
            ArchivedTuple3<
                <A as Archive>::Archived,
                ArchivedTuple2<ArchivedString, ArchivedString>,
                ArchivedTuple2<ArchivedString, ArchivedString>,
            >,
        >]: DeserializeUnsized<
            [(
                usize,
                usize,
                (
                    A,
                    (std::string::String, std::string::String),
                    (std::string::String, std::string::String),
                ),
            )],
            Strategy<Pool, rancor::Error>,
        >,
        for<'a> <A as Archive>::Archived:
            CheckBytes<Strategy<Validator<ArchiveValidator<'a>, SharedValidator>, rancor::Error>>,
    {
        let serial_data: InterGraphSerial<A> = self.clone().into();

        let bytes = to_bytes::<rancor::Error>(&serial_data).unwrap();

        tokio::fs::write(
            &format!("{dir}//{name}.{}", InterGraphSerial::<A>::extension()),
            bytes.as_slice(),
        )
        .await
        .unwrap();
    }

    pub fn add_node(&mut self, node: PartitionId) -> NodeIndex {
        let idx = self.0.add_node(node);
        self.1.insert(node, idx);
        idx
    }

    pub fn remove_node(&mut self, node: PartitionId) {
        if let Some(idx) = self.1.remove(&node) {
            self.0.remove_node(idx);
        }
    }

    pub fn add_edge(
        &mut self,
        node_1: PartitionId,
        node_2: PartitionId,
        weight: (A, (PartitionId, VectorId), (PartitionId, VectorId)),
    ) {
        let idx_1 = *self
            .1
            .get(&node_1)
            .expect(&format!("Expect {node_1:?} to be in {:?}", self.1));
        let idx_2 = *self
            .1
            .get(&node_2)
            .expect(&format!("Expect {node_2:?} to be in {:?}", self.1));
        self.0.add_edge(idx_1, idx_2, weight);
    }

    pub fn remove_edge(
        &mut self,
        node_1: (PartitionId, VectorId),
        node_2: (PartitionId, VectorId),
    ) -> Result<(), ()> {
        let Some((_, edge_idx)) = self
            .0
            .edges(
                *self
                    .1
                    .get(&node_1.0)
                    .unwrap_or_else(|| self.1.get(&node_2.0).unwrap()),
            )
            .map(|edge_ref| (edge_ref.weight(), edge_ref.id()))
            .filter(|((_, id_1, id_2), _)| {
                (id_1 == &node_1 && id_2 == &node_2) || (id_2 == &node_1 && id_1 == &node_2)
            })
            .next()
        else {
            return Err(());
        };

        self.0.remove_edge(edge_idx);

        Ok(())
    }

    pub fn find_walk(
        &self,
        from: PartitionId,
        to: PartitionId,
    ) -> Result<Option<(A, Vec<(PartitionId, VectorId)>)>, ()> {
        if !self.1.contains_key(&from) {
            return Err(());
        }

        if !self.1.contains_key(&to) {
            return Err(());
        }

        let mut visited_partitions: HashSet<PartitionId> = HashSet::new();
        visited_partitions.insert(from);

        let mut search_queue: VecDeque<(A, Vec<(PartitionId, VectorId)>)> = self
            .0
            .edges(self.1[&from])
            // .filter(|edge_ref| {
            //     !visited_partitions.contains(&self.0.node_weight(edge_ref.source()).unwrap())
            // })
            // .filter(|edge_ref| {
            //     !visited_partitions.contains(&self.0.node_weight(edge_ref.target()).unwrap())
            // })
            .map(|edge_ref| {
                let (weight, (partition_id_1, vector_id_1), (partition_id_2, vector_id_2)) =
                    edge_ref.weight();
                let path = match partition_id_1 == &from {
                    true => vec![
                        (*partition_id_1, *vector_id_1),
                        (*partition_id_2, *vector_id_2),
                    ],
                    false => vec![
                        (*partition_id_2, *vector_id_2),
                        (*partition_id_1, *vector_id_1),
                    ],
                };
                (weight.clone(), path)
            })
            .collect();

        while let Some((current_weight, current_path)) = search_queue.pop_front() {
            let (partition_id, _vector_id) = current_path.last().unwrap();

            if partition_id == &to {
                return Ok(Some((current_weight, current_path)));
            }

            self.0
                .edges(self.1[&partition_id])
                .filter(|edge_ref| {
                    !visited_partitions.contains(&self.0.node_weight(edge_ref.source()).unwrap())
                })
                .filter(|edge_ref| {
                    !visited_partitions.contains(&self.0.node_weight(edge_ref.target()).unwrap())
                })
                .for_each(|edge_ref| {
                    let (weight, (partition_id_1, vector_id_1), (partition_id_2, vector_id_2)) =
                        edge_ref.weight();

                    let next_node = match partition_id_1 == partition_id {
                        true => (*partition_id_2, *vector_id_2),
                        false => (*partition_id_1, *vector_id_1),
                    };

                    let mut new_path = current_path.clone();
                    new_path.push(next_node);
                    let new_weight = A::add(&current_weight, weight);

                    search_queue.push_back((new_weight, new_path));
                });
            visited_partitions.insert(*partition_id);
        }

        Ok(None)
    }

    pub fn find_trail(
        &self,
        from: PartitionId,
        to: PartitionId,
    ) -> Result<
        Option<(
            A,
            Vec<((PartitionId, VectorId), (PartitionId, VectorId), A)>,
        )>,
        (),
    > {
        if !self.1.contains_key(&from) || !self.1.contains_key(&to) {
            return Err(());
        }

        let mut visited_partitions: HashSet<PartitionId> = HashSet::new();
        visited_partitions.insert(from);

        let mut search_queue: VecDeque<(
            A,
            Vec<((PartitionId, VectorId), (PartitionId, VectorId), A)>,
        )> = self
            .0
            .edges(self.1[&from])
            .map(|edge_ref| {
                let (weight, node_1, node_2) = edge_ref.weight();
                let edge = match node_1.0 == from {
                    true => (*node_1, *node_2, weight.clone()),
                    false => (*node_2, *node_1, weight.clone()),
                };
                (weight.clone(), vec![edge])
            })
            .collect();

        while let Some((current_weight, current_trail)) = search_queue.pop_front() {
            let (last_partition, _last_vector) = current_trail.last().unwrap().1;
            // println!("Current trail ({last_partition:?}, {_last_vector:?})");

            if last_partition == to {
                return Ok(Some((current_weight, current_trail)));
            }

            self.0
                .edges(self.1[&last_partition])
                .filter(|edge_ref| {
                    !visited_partitions.contains(&self.0.node_weight(edge_ref.source()).unwrap())
                })
                .filter(|edge_ref| {
                    !visited_partitions.contains(&self.0.node_weight(edge_ref.target()).unwrap())
                })
                .for_each(|edge_ref| {
                    let (weight, node_1, node_2) = edge_ref.weight();

                    let new_edge = match node_1.0 == last_partition {
                        true => (*node_1, *node_2, weight.clone()),
                        false => (*node_2, *node_1, weight.clone()),
                    };
                    let mut new_trail = current_trail.clone();
                    new_trail.push(new_edge);

                    let new_weight = A::add(&current_weight, weight);
                    search_queue.push_back((new_weight, new_trail));
                });
            visited_partitions.insert(last_partition);
        }

        Ok(None)
    }
}

#[derive(Debug, Clone)]
pub struct IntraPartitionGraph<A: Field<A> + Debug>(
    pub StableGraph<VectorId, A, Undirected, DefaultIx>,
    pub HashMap<VectorId, NodeIndex<DefaultIx>>,
    pub PartitionId,
);

impl<A: Field<A> + Clone + Copy + Debug> IntraPartitionGraph<A> {
    pub fn new(id: PartitionId) -> Self {
        Self(StableGraph::default(), HashMap::new(), id)
    }
    pub async fn load(path: &str) -> Self
    where
        A: Archive + Clone + Copy,
        [ArchivedTuple3<u32_le, u32_le, <A as Archive>::Archived>]:
            DeserializeUnsized<[(usize, usize, A)], Strategy<Pool, rancor::Error>>,
        for<'a> <A as Archive>::Archived:
            CheckBytes<Strategy<Validator<ArchiveValidator<'a>, SharedValidator>, rancor::Error>>,
    {
        let bytes = tokio::fs::read(&path).await.unwrap();

        from_bytes::<GraphSerial<A>, rancor::Error>(&bytes)
            .unwrap()
            .into()
    }

    pub fn add_node(&mut self, node: VectorId) -> NodeIndex {
        let idx = self.0.add_node(node);
        self.1.insert(node, idx);
        idx
    }

    pub fn add_edge(&mut self, node_1: VectorId, node_2: VectorId, weight: A) {
        let idx_1 = *self
            .1
            .get(&node_1)
            .expect(&format!("Failed to extract {node_1:?} from {self:#?}"));
        let idx_2 = *self
            .1
            .get(&node_2)
            .expect(&format!("Failed to extract {node_2:?} from {self:#?}"));
        self.0.add_edge(idx_1, idx_2, weight);
    }

    pub fn remove_edge(&mut self, node_1: VectorId, node_2: VectorId) -> Result<(), ()> {
        let Some((_, _, edge_idx)) = self
            .0
            .edges(
                *self
                    .1
                    .get(&node_1)
                    .unwrap_or_else(|| self.1.get(&node_2).unwrap()),
            ) // should return error
            .map(|edge_ref| ((edge_ref.source(), edge_ref.target()), edge_ref.id()))
            .map(|((source, target), e_idx)| {
                (
                    *self.0.node_weight(source).unwrap(),
                    *self.0.node_weight(target).unwrap(),
                    e_idx,
                )
            })
            .filter(|(id_1, id_2, _)| {
                (id_1 == &node_1 && id_2 == &node_2) || (id_2 == &node_1 && id_1 == &node_2)
            })
            .next()
        else {
            return Err(());
        };

        self.0.remove_edge(edge_idx);

        Ok(())
    }

    pub fn smallest_edge(&self) -> Option<(VectorId, VectorId, A)>
    where
        A: PartialOrd,
    {
        self.0
            .edge_indices()
            .map(|e_idx| {
                (
                    self.0.edge_endpoints(e_idx).unwrap(),
                    self.0.edge_weight(e_idx).unwrap(),
                )
            })
            .map(|((source, target), dist)| {
                (
                    *self.0.node_weight(source).unwrap(),
                    *self.0.node_weight(target).unwrap(),
                    *dist,
                )
            })
            .min_by(|(_, _, dist_1), (_, _, dist_2)| {
                dist_1.partial_cmp(dist_2).unwrap_or(Ordering::Equal)
            })
    }
    pub fn largest_edge(&self) -> Option<(VectorId, VectorId, A)>
    where
        A: PartialOrd,
    {
        self.0
            .edge_indices()
            .map(|e_idx| {
                (
                    self.0.edge_endpoints(e_idx).unwrap(),
                    self.0.edge_weight(e_idx).unwrap(),
                )
            })
            .map(|((source, target), dist)| {
                (
                    *self.0.node_weight(source).unwrap(),
                    *self.0.node_weight(target).unwrap(),
                    *dist,
                )
            })
            .max_by(|(_, _, dist_1), (_, _, dist_2)| {
                dist_1.partial_cmp(dist_2).unwrap_or(Ordering::Equal)
            })
    }

    pub fn find_walk(
        &self,
        from: VectorId,
        to: VectorId,
    ) -> Result<Option<(A, Vec<VectorId>)>, ()> {
        if !self.1.contains_key(&from) {
            return Err(());
        }

        if !self.1.contains_key(&to) {
            return Err(());
        }

        let mut visited_vectors: HashSet<VectorId> = HashSet::new();
        visited_vectors.insert(from);

        let mut search_queue: VecDeque<(Vec<VectorId>, A)> = self
            .0
            .edges(self.1[&from])
            .map(|edge_ref| {
                let weight = edge_ref.weight().clone();
                let (vector_id_1, vector_id_2) = (
                    self.0.node_weight(edge_ref.source()).unwrap(),
                    self.0.node_weight(edge_ref.target()).unwrap(),
                );
                let path = match vector_id_1 == &from {
                    true => vec![*vector_id_1, *vector_id_2],
                    false => vec![*vector_id_2, *vector_id_1],
                };
                (path, weight)
            })
            .collect();

        while !search_queue.is_empty() {
            let (current_path, current_weight) = search_queue.pop_front().unwrap();

            let vector_id = current_path.last().unwrap();

            if vector_id == &to {
                return Ok(Some((current_weight, current_path)));
            }

            self.0.edges(self.1[&vector_id]).for_each(|edge_ref| {
                let weight = edge_ref.weight();
                let (vector_id_1, vector_id_2) = (
                    self.0.node_weight(edge_ref.source()).unwrap(),
                    self.0.node_weight(edge_ref.target()).unwrap(),
                );
                let next_node = match vector_id_1 == &from {
                    true => *vector_id_1,
                    false => *vector_id_2,
                };

                let mut new_path = current_path.clone();
                new_path.push(next_node);
                let new_weight = A::add(&current_weight, weight);

                search_queue.push_back((new_path, new_weight));
            });

            visited_vectors.insert(*vector_id);
        }

        Ok(None)
    }

    pub fn find_walk_with_hints(
        &self,
        from: VectorId,
        to: VectorId,
        hint: HashMap<VectorId, A>,
    ) -> Result<Option<(A, Vec<VectorId>)>, ()> {
        todo!();
        if !self.1.contains_key(&from) {
            return Err(());
        }

        if !self.1.contains_key(&to) {
            return Err(());
        }

        let mut visited_vectors: HashSet<VectorId> = HashSet::new();
        visited_vectors.insert(from);

        let mut search_queue: VecDeque<(Vec<VectorId>, A)> = self
            .0
            .edges(self.1[&from])
            .map(|edge_ref| {
                let weight = edge_ref.weight().clone();
                let (vector_id_1, vector_id_2) = (
                    self.0.node_weight(edge_ref.source()).unwrap(),
                    self.0.node_weight(edge_ref.target()).unwrap(),
                );
                let path = match vector_id_1 == &from {
                    true => vec![*vector_id_1, *vector_id_2],
                    false => vec![*vector_id_2, *vector_id_1],
                };
                (path, weight)
            })
            .collect();

        while !search_queue.is_empty() {
            let (current_path, current_weight) = search_queue.pop_front().unwrap();

            let vector_id = current_path.last().unwrap();

            if vector_id == &to {
                return Ok(Some((current_weight, current_path)));
            }

            self.0.edges(self.1[&vector_id]).for_each(|edge_ref| {
                let weight = edge_ref.weight();
                let (vector_id_1, vector_id_2) = (
                    self.0.node_weight(edge_ref.source()).unwrap(),
                    self.0.node_weight(edge_ref.target()).unwrap(),
                );
                let next_node = match vector_id_1 == &from {
                    true => *vector_id_1,
                    false => *vector_id_2,
                };

                let mut new_path = current_path.clone();
                new_path.push(next_node);
                let new_weight = A::add(&current_weight, weight);

                search_queue.push_back((new_path, new_weight));
            });

            visited_vectors.insert(*vector_id);
        }

        Ok(None)
    }

    pub fn find_trail(
        &self,
        from: VectorId,
        to: VectorId,
    ) -> Result<Option<(A, Vec<(VectorId, VectorId, A)>)>, ()> {
        if !self.1.contains_key(&from) || !self.1.contains_key(&to) {
            return Err(());
        }

        let mut visited_vectors: HashSet<VectorId> = HashSet::new();
        visited_vectors.insert(from);

        let mut search_queue: VecDeque<(A, Vec<(VectorId, VectorId, A)>)> = self
            .0
            .edges(self.1[&from])
            .map(|edge_ref| {
                let weight = edge_ref.weight().clone();
                let (vector_id_1, vector_id_2) = (
                    *self.0.node_weight(edge_ref.source()).unwrap(),
                    *self.0.node_weight(edge_ref.target()).unwrap(),
                );

                let edge = match vector_id_1 == from {
                    true => (vector_id_1, vector_id_2, weight.clone()),
                    false => (vector_id_2, vector_id_1, weight.clone()),
                };
                (weight, vec![edge])
            })
            .collect();

        while let Some((current_weight, current_trail)) = search_queue.pop_front() {
            let (_, last_vector, _) = current_trail.last().unwrap();

            if last_vector == &to {
                return Ok(Some((current_weight, current_trail)));
            }

            self.0
                .edges(self.1[&last_vector])
                .filter(|edge_ref| {
                    !visited_vectors.contains(&self.0.node_weight(edge_ref.source()).unwrap())
                })
                .filter(|edge_ref| {
                    !visited_vectors.contains(&self.0.node_weight(edge_ref.target()).unwrap())
                })
                .for_each(|edge_ref| {
                    let weight = edge_ref.weight();
                    let (vector_id_1, vector_id_2) = (
                        *self.0.node_weight(edge_ref.source()).unwrap(),
                        *self.0.node_weight(edge_ref.target()).unwrap(),
                    );

                    let next_node = if vector_id_1 == *last_vector {
                        vector_id_2
                    } else {
                        vector_id_1
                    };

                    let new_edge = (*last_vector, next_node, weight.clone());
                    let mut new_trail = current_trail.clone();
                    new_trail.push(new_edge);

                    let new_weight = A::add(&current_weight, weight);
                    search_queue.push_back((new_weight, new_trail));
                });
            visited_vectors.insert(*last_vector);
        }

        Ok(None)
    }

    pub fn find_trail_with_hints(
        &self,
        from: VectorId,
        to: VectorId,
        hint: &HashMap<VectorId, A>,
    ) -> Result<Option<(A, Vec<(VectorId, VectorId, A)>)>, ()>
    where
        A: Extremes + PartialOrd,
    {
        if !self.1.contains_key(&from) || !self.1.contains_key(&to) {
            return Err(());
        }

        let mut visited_vectors: HashSet<VectorId> = HashSet::new();
        visited_vectors.insert(from);

        let mut search_queue: Vec<Reverse<(A, A, Vec<(VectorId, VectorId, A)>)>> = self
            .0
            .edges(self.1[&from])
            .map(|edge_ref| {
                let weight = edge_ref.weight().clone();
                let (vector_id_1, vector_id_2) = (
                    *self.0.node_weight(edge_ref.source()).unwrap(),
                    *self.0.node_weight(edge_ref.target()).unwrap(),
                );

                let edge = match vector_id_1 == from {
                    true => (vector_id_1, vector_id_2, weight.clone()),
                    false => (vector_id_2, vector_id_1, weight.clone()),
                };

                let next_node_weight = hint[&edge.1];

                Reverse((next_node_weight, weight, vec![edge]))
            })
            .collect();

        heapify::make_heap(&mut search_queue);

        heapify::pop_heap(&mut search_queue);
        while let Some(Reverse((_, current_weight, current_trail))) = search_queue.pop() {
            let (_, last_vector, _) = current_trail.last().unwrap();

            if last_vector == &to {
                return Ok(Some((current_weight, current_trail)));
            }

            self.0
                .edges(self.1[&last_vector])
                .filter(|edge_ref| {
                    !visited_vectors.contains(&self.0.node_weight(edge_ref.source()).unwrap())
                })
                .filter(|edge_ref| {
                    !visited_vectors.contains(&self.0.node_weight(edge_ref.target()).unwrap())
                })
                .for_each(|edge_ref| {
                    let weight = edge_ref.weight();
                    let (vector_id_1, vector_id_2) = (
                        *self.0.node_weight(edge_ref.source()).unwrap(),
                        *self.0.node_weight(edge_ref.target()).unwrap(),
                    );

                    let next_node = if vector_id_1 == *last_vector {
                        vector_id_2
                    } else {
                        vector_id_1
                    };

                    let new_edge = (*last_vector, next_node, weight.clone());
                    let mut new_trail = current_trail.clone();
                    new_trail.push(new_edge);

                    let new_weight = A::add(&current_weight, weight);

                    search_queue.push(Reverse((hint[&vector_id_2], new_weight, new_trail)));

                    heapify::push_heap(&mut search_queue);
                });
            visited_vectors.insert(*last_vector);

            heapify::pop_heap(&mut search_queue);
        }

        Ok(None)
    }

    pub fn dijkstra_weights(&self, start: VectorId) -> Result<HashMap<VectorId, A>, ()>
    where
        A: PartialOrd,
    {
        let &start_idx = self.1.get(&start).ok_or(())?;

        let mut dist: HashMap<NodeIndex<_>, A> = HashMap::new();
        let mut prev: HashMap<NodeIndex<_>, NodeIndex<_>> = HashMap::new();
        let mut heap = Vec::new();

        dist.insert(start_idx, A::additive_identity());
        heap.push(Reverse((A::additive_identity(), start_idx)));

        while let Some(Reverse((cost_u, u))) = heap.pop() {
            if cost_u > dist[&u] {
                continue; // stale entry
            }

            for edge in self.0.edges(u) {
                let v = if edge.source() == u {
                    edge.target()
                } else {
                    edge.source()
                };
                let edge_weight = edge.weight().clone();
                let new_cost = A::add(&cost_u, &edge_weight);

                if dist.get(&v).map_or(true, |old_cost| new_cost < *old_cost) {
                    dist.insert(v, new_cost.clone());
                    prev.insert(v, u);
                    heap.push(Reverse((new_cost, v)));
                    heapify::push_heap(&mut heap);
                }
            }
        }

        // Now convert to output format: HashMap<VectorId, (cost, Option<prev VectorId>)>
        let mut result = HashMap::new();
        for (&node_idx, cost) in &dist {
            let vector_id = *self.0.node_weight(node_idx).unwrap();

            let prev_vector = prev
                .get(&node_idx)
                .map(|&pidx| *self.0.node_weight(pidx).unwrap());

            result.insert(vector_id, cost.clone());
        }

        Ok(result)
    }

}


pub trait UpdateTree<Strategy, A: Field<A> + Clone + Copy + Debug> {
    fn update(&mut self, new_vector: VectorId, new_edges: &[(A, VectorId)]) -> Result<Vec<(A, VectorId, VectorId)>, ()>;
}

pub struct ReConstruct;

impl<A: Field<A> + Clone + Copy + Debug + PartialOrd> UpdateTree<ReConstruct, A> for IntraPartitionGraph<A> {
    fn update(&mut self, new_vector: VectorId, new_edges: &[(A, VectorId)]) -> Result<Vec<(A, VectorId, VectorId)>, ()> {
        // 1. Extract current graph & node map
        let IntraPartitionGraph(ref mut graph, ref mut node_map, _) = self;

        
        // Collect old edges into a set
        let old_edges: HashSet<(VectorId, VectorId)> = graph.edge_references()
            .map(|e| {
                let a = *graph.node_weight(e.source()).unwrap();
                let b = *graph.node_weight(e.target()).unwrap();
                if a < b { (a, b) } else { (b, a) }
            })
            .collect();

        // Collect all vertices
        let mut all_vertices: Vec<VectorId> = graph.node_weights().cloned().collect();
        all_vertices.push(new_vector);

        // Gather all candidate edges: old MST + new edges
        let mut edges: Vec<(A, VectorId, VectorId)> = graph.edge_references()
            .map(|e| {
                let a = *graph.node_weight(e.source()).unwrap();
                let b = *graph.node_weight(e.target()).unwrap();
                (*e.weight(), a, b)
            })
            .collect();

        for &(weight, other) in new_edges {
            edges.push((weight, new_vector, other));
        }

        // Sort edges by weight
        edges.sort_by(|a, b| a.0.partial_cmp(&b.0).unwrap_or(Ordering::Equal));

        // Kruskal's DSU
        struct DSU {
            parent: HashMap<VectorId, VectorId>,
        }
        impl DSU {
            fn new(nodes: &[VectorId]) -> Self {
                Self {
                    parent: nodes.iter().map(|&v| (v, v)).collect(),
                }
            }
            fn find(&mut self, x: VectorId) -> VectorId {
                if self.parent[&x] != x {
                    let root = self.find(self.parent[&x]);
                    self.parent.insert(x, root);
                }
                self.parent[&x]
            }
            fn union(&mut self, x: VectorId, y: VectorId) {
                let px = self.find(x);
                let py = self.find(y);
                if px != py {
                    self.parent.insert(px, py);
                }
            }
        }

        // Build new MST graph
        let mut new_graph: StableGraph<VectorId, A, Undirected> = StableGraph::default();
        let mut new_node_map: HashMap<VectorId, NodeIndex> = HashMap::new();

        for &v in &all_vertices {
            let idx = new_graph.add_node(v);
            new_node_map.insert(v, idx);
        }

        let mut dsu = DSU::new(&all_vertices);
        let mut inserted_edges: Vec<(A, VectorId, VectorId)> = Vec::new();
        let mut new_edges_only: Vec<(A, VectorId, VectorId)> = Vec::new();

        for (weight, u, v) in edges {
            if dsu.find(u) != dsu.find(v) {
                dsu.union(u, v);
                let u_idx = new_node_map[&u];
                let v_idx = new_node_map[&v];
                new_graph.add_edge(u_idx, v_idx, weight);

                inserted_edges.push((weight, u, v));

                // Check if edge didn't exist in old graph
                let (min, max) = if u < v { (u, v) } else { (v, u) };
                if !old_edges.contains(&(min, max)) {
                    new_edges_only.push((weight, u, v));
                }
            }
        }

        // Replace original graph
        *graph = new_graph;
        *node_map = new_node_map;

        Ok(new_edges_only)
    }
}

pub trait UpdateTree<Strategy, A: Field<A> + Clone + Copy + Debug> {
    fn update(
        &mut self,
        new_vector: VectorId,
        new_edges: &[(A, VectorId)],
    ) -> Result<Vec<(A, VectorId, VectorId)>, ()>;
}

pub struct ReConstruct;

impl<A: Field<A> + Clone + Copy + Debug + PartialOrd> UpdateTree<ReConstruct, A>
    for IntraPartitionGraph<A>
{
    fn update(
        &mut self,
        new_vector: VectorId,
        new_edges: &[(A, VectorId)],
    ) -> Result<Vec<(A, VectorId, VectorId)>, ()> {
        let IntraPartitionGraph(ref mut graph, ref mut node_map, _) = self;

        let old_edges: HashSet<(VectorId, VectorId)> = graph
            .edge_references()
            .map(|e| {
                let a = *graph.node_weight(e.source()).unwrap();
                let b = *graph.node_weight(e.target()).unwrap();
                if a < b {
                    (a, b)
                } else {
                    (b, a)
                }
            })
            .collect();

        let mut all_vertices: Vec<VectorId> = graph.node_weights().cloned().collect();
        all_vertices.push(new_vector);

        let mut edges: Vec<(A, VectorId, VectorId)> = graph
            .edge_references()
            .map(|e| {
                let a = *graph.node_weight(e.source()).unwrap();
                let b = *graph.node_weight(e.target()).unwrap();
                (*e.weight(), a, b)
            })
            .collect();

        for &(weight, other) in new_edges {
            edges.push((weight, new_vector, other));
        }

        edges.sort_by(|a, b| a.0.partial_cmp(&b.0).unwrap_or(Ordering::Equal));

        struct DSU {
            parent: HashMap<VectorId, VectorId>,
        }
        impl DSU {
            fn new(nodes: &[VectorId]) -> Self {
                Self {
                    parent: nodes.iter().map(|&v| (v, v)).collect(),
                }
            }
            fn find(&mut self, x: VectorId) -> VectorId {
                if self.parent[&x] != x {
                    let root = self.find(self.parent[&x]);
                    self.parent.insert(x, root);
                }
                self.parent[&x]
            }
            fn union(&mut self, x: VectorId, y: VectorId) {
                let px = self.find(x);
                let py = self.find(y);
                if px != py {
                    self.parent.insert(px, py);
                }
            }
        }

        // Build new MST graph
        let mut new_graph: StableGraph<VectorId, A, Undirected> = StableGraph::default();
        let mut new_node_map: HashMap<VectorId, NodeIndex> = HashMap::new();

        for &v in &all_vertices {
            let idx = new_graph.add_node(v);
            new_node_map.insert(v, idx);
        }

        let mut dsu = DSU::new(&all_vertices);
        let mut inserted_edges: Vec<(A, VectorId, VectorId)> = Vec::new();
        let mut new_edges_only: Vec<(A, VectorId, VectorId)> = Vec::new();

        for (weight, u, v) in edges {
            if dsu.find(u) != dsu.find(v) {
                dsu.union(u, v);
                let u_idx = new_node_map[&u];
                let v_idx = new_node_map[&v];
                new_graph.add_edge(u_idx, v_idx, weight);

                inserted_edges.push((weight, u, v));

                // Check if edge didn't exist in old graph
                let (min, max) = if u < v { (u, v) } else { (v, u) };
                if !old_edges.contains(&(min, max)) {
                    new_edges_only.push((weight, u, v));
                }
            }
        }

        // Replace original graph
        *graph = new_graph;
        *node_map = new_node_map;

        Ok(new_edges_only)
    }
}

// {
//     #[cfg(feature = "benchmark")]
//     let _child_benchmark =
//         Benchmark::spawn_child("Updating local graph".to_string(), &_child_benchmark);
//
//     let min_span_tree = resolve_buffer!(ACCESS, min_span_tree_buffer, closet_partition_id);
//
//     let Some(min_span_tree) = &mut *min_span_tree.write().await else {
//         todo!()
//     };
//
//     let vector_iter = min_span_tree.1.iter().map(|(x, _)| *x).collect::<Vec<_>>();
//     let mut vector_iter = vector_iter.iter();
//
//     // first edge
//     min_span_tree.add_node(VectorId(value.id));
//
//     min_span_tree.add_node(VectorId(value.id));
//     match vector_iter.next() {
//         Some(vector_id) => {
//             min_span_tree.add_edge(
//                 VectorId(value.id),
//                 *vector_id,
//                 *dist_map.get(vector_id).expect(""),
//             );
//         }
//         None => todo!(),
//     }
//
//     //  -> replace loop with while hashset.is_empty() & for loop for a trail
//     // while iterating through trail (add and remove edges based on deleting or adding edges)
//     //  This would reduce # of times trails are calculated
//     //      Current O(vectors*(BFS)) = O(|V|*|V|*|E|))
//     //                               = O(|V|*|V|^2)
//     //                               = O(|V|^3)
//     //      Proposed solution: O(|T|*(BFS)) = O(|T|*|V|*|E|))
//     //                                      = O(|T|*|V|*|V|))
//     //                                      = O(|T|*|V|^2))
//     //      note: |T| := # of searched trails
//     //      V(T1) U...U V(Tn) = V (The set of all searched vectors := vectors)
//     //      |T| < |V|, therefore O(|T|*(BFS)) < O(vectors*(BFS))
//     for vector_id in vector_iter {
//         let weight = *dist_map.get(vector_id).expect("");
//         event!(Level::DEBUG, "{:?} -> {:?}", vector_id, VectorId(value.id));
//         let Ok(path) = min_span_tree.find_trail(*vector_id, VectorId(value.id)) else {
//             event!(
//                 Level::DEBUG,
//                 "Failed to find trail:\n{min_span_tree:#?}\n{:?}\n{:?}",
//                 vector_id,
//                 VectorId(value.id)
//             );
//             todo!()
//         };
//         let Some((_, path)) = path else { todo!() };
//
//         let (max_vector_id_1, max_vector_id_2, max_weight) = path.into_iter().fold(
//             (VectorId(Uuid::nil()), VectorId(Uuid::nil()), A::min()),
//             |(acc_id_1, acc_id_2, acc_weight), (next_id_1, next_id_2, next_weight)| {
//                 match next_weight.partial_cmp(&acc_weight) {
//                     Some(Ordering::Greater) => (next_id_1, next_id_2, next_weight),
//                     _ => (acc_id_1, acc_id_2, acc_weight),
//                 }
//             },
//         );
//
//         if weight >= max_weight {
//             continue;
//         };
//
//         let _ = min_span_tree
//             .remove_edge(max_vector_id_1, max_vector_id_2)
//             .unwrap();
//
//         let _ = remove_cluster_edge(cluster_sets, max_vector_id_1, max_vector_id_2);
//
//         min_span_tree.add_edge(VectorId(value.id), *vector_id, weight);
//
//         update_cluster(cluster_sets, &weight, VectorId(value.id), *vector_id).await;
//     }
// }

impl<'a, A: Field<A> + Debug> Into<Uuid> for &'a IntraPartitionGraph<A> {
    fn into(self) -> Uuid {
        *self.2
    }
}

#[derive(Archive, Serialize, Deserialize)]
pub struct GraphSerial<A> {
    ids: Vec<String>,
    connections: Vec<(usize, usize, A)>,
    id: Option<String>,
}

impl<A> FileExtension for GraphSerial<A> {
    fn extension() -> &'static str {
        "graph"
    }
}

impl<A: Field<A> + Clone + Copy + Debug> From<IntraPartitionGraph<A>> for GraphSerial<A> {
    fn from(value: IntraPartitionGraph<A>) -> Self {
        let id_to_index_map: HashMap<VectorId, usize> = value
            .1
            .iter()
            .map(|(id, _)| id)
            .enumerate()
            .map(|(index, id)| (*id, index))
            .collect();

        GraphSerial {
            ids: value
                .1
                .iter()
                .map(|(id, _)| id)
                .map(|x| x.to_string())
                .collect(),
            connections: value
                .0
                .edge_indices()
                .map(|index| {
                    (
                        value.0.edge_endpoints(index).unwrap(),
                        value.0.edge_weight(index).unwrap(),
                    )
                })
                .map(|((start, end), weight)| {
                    (
                        id_to_index_map[value.0.node_weight(start).unwrap()],
                        id_to_index_map[value.0.node_weight(end).unwrap()],
                        *weight,
                    )
                })
                .collect(),
            id: Some((*value.2).to_string()),
        }
    }
}

impl<A: Field<A> + Clone + Copy + Debug> From<GraphSerial<A>> for IntraPartitionGraph<A> {
    fn from(value: GraphSerial<A>) -> Self {
        let mut graph: StableGraph<VectorId, A, Undirected> = StableGraph::default();
        let mut uuid_to_index = HashMap::new();

        value
            .ids
            .iter()
            .map(|id| VectorId(Uuid::from_str(id).unwrap()))
            .for_each(|id| {
                let idx = graph.add_node(id);

                uuid_to_index.insert(id, idx);
            });

        value
            .connections
            .iter()
            .map(|(start_index, end_index, weight)| {
                (
                    uuid_to_index[&VectorId(Uuid::from_str(&value.ids[*start_index]).unwrap())],
                    uuid_to_index[&VectorId(Uuid::from_str(&value.ids[*end_index]).unwrap())],
                    weight,
                )
            })
            .for_each(|(id1, id2, weight)| {
                graph.add_edge(id1, id2, *weight);
            });

        Self(
            graph,
            uuid_to_index,
            PartitionId(Uuid::from_str(&value.id.unwrap()).unwrap()),
        )
    }
}

pub type InterGraphSerial<A> = GraphSerial<(A, (String, String), (String, String))>;
impl<A: Field<A> + Clone + Copy> From<InterPartitionGraph<A>>
    for GraphSerial<(A, (String, String), (String, String))>
{
    fn from(value: InterPartitionGraph<A>) -> Self {
        let id_to_index_map: HashMap<PartitionId, usize> = value
            .1
            .iter()
            .map(|(id, _)| id)
            .enumerate()
            .map(|(index, id)| (*id, index))
            .collect();

        GraphSerial {
            ids: value
                .1
                .iter()
                .map(|(id, _)| id)
                .map(|x| x.to_string())
                .collect(),
            connections: value
                .0
                .edge_indices()
                .map(|index| {
                    (
                        value.0.edge_endpoints(index).unwrap(),
                        value.0.edge_weight(index).unwrap(),
                    )
                })
                .map(
                    |((start, end), (dist, (partition_1, vector_1), (partition_2, vector_2)))| {
                        (
                            id_to_index_map[value.0.node_weight(start).unwrap()],
                            id_to_index_map[value.0.node_weight(end).unwrap()],
                            (
                                *dist,
                                (partition_1.to_string(), vector_1.to_string()),
                                (partition_2.to_string(), vector_2.to_string()),
                            ),
                        )
                    },
                )
                .collect(),
            id: None,
        }
    }
}

impl<A: Field<A> + Clone + Copy> From<InterClusterGraph<A>>
    for GraphSerial<(A, (String, String), (String, String))>
{
    fn from(value: InterClusterGraph<A>) -> Self {
        let id_to_index_map: HashMap<ClusterId, usize> = value
            .1
            .iter()
            .map(|(id, _)| id)
            .enumerate()
            .map(|(index, id)| (*id, index))
            .collect();

        GraphSerial {
            ids: value
                .1
                .iter()
                .map(|(id, _)| id)
                .map(|x| x.to_string())
                .collect(),
            connections: value
                .0
                .edge_indices()
                .map(|index| {
                    (
                        value.0.edge_endpoints(index).unwrap(),
                        value.0.edge_weight(index).unwrap(),
                    )
                })
                .map(
                    |((start, end), (dist, (partition_1, vector_1), (partition_2, vector_2)))| {
                        (
                            id_to_index_map[value.0.node_weight(start).unwrap()],
                            id_to_index_map[value.0.node_weight(end).unwrap()],
                            (
                                *dist,
                                (partition_1.to_string(), vector_1.to_string()),
                                (partition_2.to_string(), vector_2.to_string()),
                            ),
                        )
                    },
                )
                .collect(),
            id: None,
        }
    }
}

impl<A: Field<A> + Clone + Copy> From<GraphSerial<(A, (String, String), (String, String))>>
    for InterPartitionGraph<A>
{
    fn from(value: GraphSerial<(A, (String, String), (String, String))>) -> Self {
        let mut graph = StableGraph::default();
        let mut uuid_to_index = HashMap::new();

        value
            .ids
            .iter()
            .map(|id| PartitionId(Uuid::from_str(id).unwrap()))
            .for_each(|id| {
                let idx = graph.add_node(id);

                uuid_to_index.insert(id, idx);
            });

        value
            .connections
            .iter()
            .map(|(start_index, end_index, weight)| {
                (
                    uuid_to_index[&PartitionId(Uuid::from_str(&value.ids[*start_index]).unwrap())],
                    uuid_to_index[&PartitionId(Uuid::from_str(&value.ids[*end_index]).unwrap())],
                    weight,
                )
            })
            .for_each(
                |(id1, id2, (dist, (partition_1, vector_1), (partition_2, vector_2)))| {
                    graph.add_edge(
                        id1,
                        id2,
                        (
                            *dist,
                            (
                                PartitionId(Uuid::from_str(&partition_1).unwrap()),
                                VectorId(Uuid::from_str(&vector_1).unwrap()),
                            ),
                            (
                                PartitionId(Uuid::from_str(&partition_2).unwrap()),
                                VectorId(Uuid::from_str(&vector_2).unwrap()),
                            ),
                        ),
                    );
                },
            );

        Self(graph, uuid_to_index)
    }
}

impl<A: Field<A> + Clone + Copy> From<GraphSerial<(A, (String, String), (String, String))>>
    for InterClusterGraph<A>
{
    fn from(value: GraphSerial<(A, (String, String), (String, String))>) -> Self {
        let mut graph = StableGraph::default();
        let mut uuid_to_index = HashMap::new();

        value
            .ids
            .iter()
            .map(|id| ClusterId(Uuid::from_str(id).unwrap()))
            .for_each(|id| {
                let idx = graph.add_node(id);

                uuid_to_index.insert(id, idx);
            });

        value
            .connections
            .iter()
            .map(|(start_index, end_index, weight)| {
                (
                    uuid_to_index[&ClusterId(Uuid::from_str(&value.ids[*start_index]).unwrap())],
                    uuid_to_index[&ClusterId(Uuid::from_str(&value.ids[*end_index]).unwrap())],
                    weight,
                )
            })
            .for_each(
                |(id1, id2, (dist, (partition_1, vector_1), (partition_2, vector_2)))| {
                    graph.add_edge(
                        id1,
                        id2,
                        (
                            *dist,
                            (
                                ClusterId(Uuid::from_str(&partition_1).unwrap()),
                                VectorId(Uuid::from_str(&vector_1).unwrap()),
                            ),
                            (
                                ClusterId(Uuid::from_str(&partition_2).unwrap()),
                                VectorId(Uuid::from_str(&vector_2).unwrap()),
                            ),
                        ),
                    );
                },
            );

        Self(graph, uuid_to_index)
    }
}<|MERGE_RESOLUTION|>--- conflicted
+++ resolved
@@ -6,15 +6,11 @@
 };
 
 use petgraph::{
-<<<<<<< HEAD
-    csr::DefaultIx, graph::NodeIndex, prelude::StableGraph, visit::{EdgeRef, IntoEdgeReferences}, Undirected,
-=======
     csr::DefaultIx,
     graph::NodeIndex,
     prelude::StableGraph,
     visit::{EdgeRef, IntoEdgeReferences},
     Undirected,
->>>>>>> b7b9d14b
 };
 use rancor::Strategy;
 use uuid::Uuid;
@@ -945,113 +941,6 @@
         }
 
         Ok(result)
-    }
-
-}
-
-
-pub trait UpdateTree<Strategy, A: Field<A> + Clone + Copy + Debug> {
-    fn update(&mut self, new_vector: VectorId, new_edges: &[(A, VectorId)]) -> Result<Vec<(A, VectorId, VectorId)>, ()>;
-}
-
-pub struct ReConstruct;
-
-impl<A: Field<A> + Clone + Copy + Debug + PartialOrd> UpdateTree<ReConstruct, A> for IntraPartitionGraph<A> {
-    fn update(&mut self, new_vector: VectorId, new_edges: &[(A, VectorId)]) -> Result<Vec<(A, VectorId, VectorId)>, ()> {
-        // 1. Extract current graph & node map
-        let IntraPartitionGraph(ref mut graph, ref mut node_map, _) = self;
-
-        
-        // Collect old edges into a set
-        let old_edges: HashSet<(VectorId, VectorId)> = graph.edge_references()
-            .map(|e| {
-                let a = *graph.node_weight(e.source()).unwrap();
-                let b = *graph.node_weight(e.target()).unwrap();
-                if a < b { (a, b) } else { (b, a) }
-            })
-            .collect();
-
-        // Collect all vertices
-        let mut all_vertices: Vec<VectorId> = graph.node_weights().cloned().collect();
-        all_vertices.push(new_vector);
-
-        // Gather all candidate edges: old MST + new edges
-        let mut edges: Vec<(A, VectorId, VectorId)> = graph.edge_references()
-            .map(|e| {
-                let a = *graph.node_weight(e.source()).unwrap();
-                let b = *graph.node_weight(e.target()).unwrap();
-                (*e.weight(), a, b)
-            })
-            .collect();
-
-        for &(weight, other) in new_edges {
-            edges.push((weight, new_vector, other));
-        }
-
-        // Sort edges by weight
-        edges.sort_by(|a, b| a.0.partial_cmp(&b.0).unwrap_or(Ordering::Equal));
-
-        // Kruskal's DSU
-        struct DSU {
-            parent: HashMap<VectorId, VectorId>,
-        }
-        impl DSU {
-            fn new(nodes: &[VectorId]) -> Self {
-                Self {
-                    parent: nodes.iter().map(|&v| (v, v)).collect(),
-                }
-            }
-            fn find(&mut self, x: VectorId) -> VectorId {
-                if self.parent[&x] != x {
-                    let root = self.find(self.parent[&x]);
-                    self.parent.insert(x, root);
-                }
-                self.parent[&x]
-            }
-            fn union(&mut self, x: VectorId, y: VectorId) {
-                let px = self.find(x);
-                let py = self.find(y);
-                if px != py {
-                    self.parent.insert(px, py);
-                }
-            }
-        }
-
-        // Build new MST graph
-        let mut new_graph: StableGraph<VectorId, A, Undirected> = StableGraph::default();
-        let mut new_node_map: HashMap<VectorId, NodeIndex> = HashMap::new();
-
-        for &v in &all_vertices {
-            let idx = new_graph.add_node(v);
-            new_node_map.insert(v, idx);
-        }
-
-        let mut dsu = DSU::new(&all_vertices);
-        let mut inserted_edges: Vec<(A, VectorId, VectorId)> = Vec::new();
-        let mut new_edges_only: Vec<(A, VectorId, VectorId)> = Vec::new();
-
-        for (weight, u, v) in edges {
-            if dsu.find(u) != dsu.find(v) {
-                dsu.union(u, v);
-                let u_idx = new_node_map[&u];
-                let v_idx = new_node_map[&v];
-                new_graph.add_edge(u_idx, v_idx, weight);
-
-                inserted_edges.push((weight, u, v));
-
-                // Check if edge didn't exist in old graph
-                let (min, max) = if u < v { (u, v) } else { (v, u) };
-                if !old_edges.contains(&(min, max)) {
-                    new_edges_only.push((weight, u, v));
-                }
-            }
-        }
-
-        // Replace original graph
-        *graph = new_graph;
-        *node_map = new_node_map;
-
-        Ok(new_edges_only)
     }
 }
 
