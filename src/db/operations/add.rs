use std::{
    cmp::{Ordering, Reverse},
    collections::{HashMap, HashSet},
    fmt::Debug,
    fs,
    marker::PhantomData,
    sync::Arc,
};

<<<<<<< HEAD
use petgraph::visit::{EdgeRef, IntoEdgeReferences};
=======
use heapify::{make_heap, pop_heap};
use petgraph::visit::EdgeRef;
>>>>>>> b7b9d14b
use spade::{DelaunayTriangulation, HasPosition, Triangulation};
use tokio::sync::{mpsc::Sender, oneshot, RwLock};
use tracing::{event, Level};
use uuid::Uuid;

use rancor::Strategy;
use rkyv::{
    bytecheck::CheckBytes,
    de::Pool,
    rancor,
    rend::u32_le,
    tuple::ArchivedTuple3,
    validation::{archive::ArchiveValidator, shared::SharedValidator, Validator},
    Archive, DeserializeUnsized,
};

#[cfg(feature = "benchmark")]
use crate::db::component::benchmark::Benchmark;
use crate::{
    db::{
        banker::{AccessMode, AccessResponse, BankerMessage},
        component::{
            cluster::ClusterSet,
            data_buffer::{flush, BufferError, DataBuffer, Global, Local},
            graph::{GraphSerial, IntraPartitionGraph, ReConstruct, UpdateTree},
<<<<<<< HEAD
            ids::{PartitionId, VectorId},
=======
            ids::{ClusterId, PartitionId, VectorId},
>>>>>>> b7b9d14b
            meta::Meta,
            partition::{
                self, ArchivedVectorEntrySerial, Partition, PartitionErr, PartitionSerial,
                VectorEntry, VectorEntrySerial,
            },
        },
        operations::{
            cluster::{self, remove_cluster_edge, update_cluster},
            merge::{merge_partition_into, MergeError},
            split::{
                calculate_number_of_trees, split_partition, split_partition_into_trees,
                FirstTreeSplitStrategy, KMean, MaxAttempt, BFS,
            },
        },
        scheduler::{AccessCommand, AccessPermit, AccessType},
    },
    resolve_buffer,
    vector::{Extremes, Field, VectorSerial, VectorSpace},
};

use super::InterPartitionGraph;
macro_rules! lock {
    // READ
    [max_attempts = $max_attempts:expr; $( ($lock:expr, READ) ),+ $(,)? ] => {{
        let mut attempts = 0;
        loop {
            if attempts >= $max_attempts {
                event!(Level::WARN, "Failed to acquire READ locks after {} attempts", $max_attempts);
                break None;
            }
            attempts += 1;

            let result = async {
                let guards = (
                    $(
                        match $lock.try_read() {
                            Ok(g) => g,
                            Err(_) => {
                                event!(Level::DEBUG, "Failed to acquire READ lock on {}", stringify!($lock));
                                return None;
                            }
                        }
                    ),+
                );
                Some(guards)
            }.await;

<<<<<<< HEAD
            if let Some(guards) = result {
                break Some(guards);
            }

            tokio::task::yield_now().await;
        }
    }};

    // WRITE
    [max_attempts = $max_attempts:expr; $( ($lock:expr, WRITE) ),+ $(,)? ] => {{
        let mut attempts = 0;
        loop {
            if attempts >= $max_attempts {
                event!(Level::WARN, "Failed to acquire WRITE locks after {} attempts", $max_attempts);
                break None;
            }
            attempts += 1;

            let result = async {
                let guards = (
                    $(
                        match $lock.try_write() {
                            Ok(g) => g,
                            Err(_) => {
                                event!(Level::DEBUG, "Failed to acquire WRITE lock on {}", stringify!($lock));
                                return None;
                            }
                        }
                    ),+
                );
                Some(guards)
            }.await;

            if let Some(guards) = result {
                break Some(guards);
            }

            tokio::task::yield_now().await;
        }
    }};

    // LOCK (mutex)
    [max_attempts = $max_attempts:expr; $( ($lock:expr, LOCK) ),+ $(,)? ] => {{
        let mut attempts = 0;
        loop {
            if attempts >= $max_attempts {
                event!(Level::WARN, "Failed to acquire LOCKs after {} attempts", $max_attempts);
                break None;
            }
            attempts += 1;

            let result = async {
                let guards = (
                    $(
                        match $lock.try_lock() {
                            Ok(g) => g,
                            Err(_) => {
                                event!(Level::DEBUG, "Failed to acquire LOCK on {}", stringify!($lock));
                                return None;
                            }
                        }
                    ),+
                );
                Some(guards)
            }.await;

            if let Some(guards) = result {
                break Some(guards);
            }

            tokio::task::yield_now().await;
        }
    }};

    [$( ($lock:expr, READ) ),+ $(,)? ] => {{
        loop {
            let mut success = true;
            #[allow(unused_mut)]
            let result = async {
                let guards = (
                    $(
                        match $lock.try_read() {
                            Ok(g) => g,
                            Err(_) => {
                                event!(Level::DEBUG, "Failed to acquire READ lock on {}", stringify!($lock));
                                success = false;
                                return None;
                            }
                        }
                    ),+
                );
                Some(guards)
            }.await;

            if let Some(guards) = result {
                break guards;
            }
            drop(result);
            tokio::task::yield_now().await;
        }
    }};
    [$( ($lock:expr, WRITE) ),+ $(,)? ] => {{
        loop {
            let mut success = true;
            #[allow(unused_mut)]
            let result = async {
                let guards = (
                    $(
                        match $lock.try_write() {
                            Ok(g) => g,
                            Err(_) => {
                                event!(Level::DEBUG, "Failed to acquire WRITE lock on {}", stringify!($lock));
                                success = false;
                                return None;
                            }
                        }
                    ),+
                );
                Some(guards)
            }.await;

            if let Some(guards) = result {
                break guards;
            }
            drop(result);
=======
macro_rules! lock {
    ( $( ($lock:expr, READ) ),+ $(,)? ) => {{
        loop {
            let try_result = async {
                $(
                    let guard_ $lock = match $lock.try_read() {
                        Ok(g) => g,
                        Err(_) => return None,
                    }
                )+

                Some((
                    $(
                        guard_ $lock
                    ),+
                ))
            }.await;

            if let Some(guards) = try_result {
                break guards;
            }

            tokio::task::yield_now().await;
        }
    }};
    ( $( ($lock:expr, WRITE) ),+ $(,)? ) => {{
        loop {
            let try_result = async {
                $(
                    let guard_ $lock = match $lock.try_write() {
                        Ok(g) => g,
                        Err(_) => return None,
                    }
                )+

                Some((
                    $(
                        guard_ $lock
                    ),+
                ))
            }.await;

            if let Some(guards) = try_result {
                break guards;
            }
>>>>>>> b7b9d14b

            tokio::task::yield_now().await;
        }
    }};
<<<<<<< HEAD
    [$( ($lock:expr, LOCK) ),+ $(,)? ] => {{
        loop {
            let mut success = true;
            #[allow(unused_mut)]
            let result = async {
                let guards = (
                    $(
                        match $lock.try_lock() {
                            Ok(g) => g,
                            Err(_) => {
                                event!(Level::DEBUG, "Failed to acquire LOCK on {}", stringify!($lock));
                                success = false;
                                return None;
                            }
                        }
                    ),+
                );
                Some(guards)
            }.await;

            if let Some(guards) = result {
                break guards;
            }
            drop(result);
=======
    ( $( ($lock:expr, LOCK) ),+ $(,)? ) => {{
        loop {
            let try_result = async {
                $(
                    let guard_ $lock = match $lock.try_write() {
                        Ok(g) => g,
                        Err(_) => return None,
                    }
                )+

                Some((
                    $(
                        guard_ $lock
                    ),+
                ))
            }.await;

            if let Some(guards) = try_result {
                break guards;
            }
>>>>>>> b7b9d14b

            tokio::task::yield_now().await;
        }
    }};
}

pub async fn add<
    A: PartialEq
        + PartialOrd
        + Clone
        + Copy
        + Field<A>
        + for<'a> rkyv::Serialize<
            rancor::Strategy<
                rkyv::ser::Serializer<
                    rkyv::util::AlignedVec,
                    rkyv::ser::allocator::ArenaHandle<'a>,
                    rkyv::ser::sharing::Share,
                >,
                rancor::Error,
            >,
        > + Debug
        + Extremes,
    B: VectorSpace<A>
        + Sized
        + Clone
        + Copy
        + PartialEq
        + Extremes
        + From<VectorSerial<A>>
        + Debug
        + HasPosition<Scalar = f32>,
    const PARTITION_CAP: usize,
    const VECTOR_CAP: usize,
    const MAX_LOADED: usize,
>(
    new_vector: VectorEntry<A, B>,
<<<<<<< HEAD
=======

    transaction_id: Option<Uuid>,
>>>>>>> b7b9d14b

    meta_data: Arc<RwLock<HashMap<Uuid, Arc<RwLock<Meta<A, B>>>>>>,
    partition_buffer: Arc<
        RwLock<
            DataBuffer<
                Partition<A, B, PARTITION_CAP, VECTOR_CAP>,
                PartitionSerial<A>,
                Global,
                MAX_LOADED,
            >,
        >,
    >,
    mst_buffer: Arc<RwLock<DataBuffer<IntraPartitionGraph<A>, GraphSerial<A>, Global, MAX_LOADED>>>,
<<<<<<< HEAD
    inter_graph: Arc<RwLock<InterPartitionGraph<A>>>,
    cluster_sets: Arc<RwLock<Vec<ClusterSet<A>>>>,

    access_tx: Sender<AccessCommand>,
=======

    inter_graph: Arc<RwLock<InterPartitionGraph<A>>>,
    cluster_sets: Arc<RwLock<Vec<ClusterSet<A>>>>,

    access_tx: Sender<BankerMessage>,
>>>>>>> b7b9d14b

    #[cfg(feature = "benchmark")] benchmark: Benchmark,
) -> Result<(), PartitionErr>
where
    VectorSerial<A>: From<B>,
    for<'a> <A as Archive>::Archived:
        CheckBytes<Strategy<Validator<ArchiveValidator<'a>, SharedValidator>, rancor::Error>>,
    [ArchivedVectorEntrySerial<A>]:
        DeserializeUnsized<[VectorEntrySerial<A>], Strategy<Pool, rancor::Error>>,
    [<A as Archive>::Archived]: DeserializeUnsized<[A], Strategy<Pool, rancor::Error>>,
    [ArchivedTuple3<u32_le, u32_le, <A as Archive>::Archived>]:
        DeserializeUnsized<[(usize, usize, A)], Strategy<Pool, rancor::Error>>,
    f32: From<A>,
{
<<<<<<< HEAD
    println!(
        "{:?} :- finding closet_partition & required partitions",
        new_vector.id
    );
    let (mut closet_partition_id, required_partitions) = 'lock_partitions: loop {
        {
            for i in 0..10 {
                tokio::task::yield_now().await;
            }
            let r_meta_data = lock![(meta_data, READ)];
            let meta_data = &*r_meta_data;
            // drop(r_meta_data);

            // find the closet partition
            let mut iter = meta_data.iter();
            let (mut closet_partition_id, mut min_distance, mut min_size) = {
                let (id, meta) = iter.next().unwrap();
                let w_meta = meta.read().await;
                let meta: &Meta<A, B> = &*w_meta;

                (
                    PartitionId(*id),
                    B::dist(&meta.centroid, &new_vector.vector),
                    meta.size,
                )
            };
            for (id, meta) in iter {
                let r_meta = meta.read().await;
                let meta: &Meta<A, B> = &*r_meta;

                let dist = B::dist(&meta.centroid, &new_vector.vector);

                if dist < min_distance {
                    closet_partition_id = PartitionId(*id);
                    min_distance = dist;
                    min_size = meta.size;
                };
            }

            // if the size = 0 then first_add
            if min_size == 0 {
                let Some((
                    mut partition_buffer,
                    mut min_spanning_tree_buffer,
                    mut inter_graph,
                    mut cluster_sets,
                )) = lock![
                    max_attempts = 1;
                    (partition_buffer, WRITE),
                    (mst_buffer, WRITE),
                    (inter_graph, WRITE),
                    (cluster_sets, WRITE),
                ]
                else {
                    println!("failed intial insert");
                    tokio::task::yield_now().await;
                    continue 'lock_partitions;
                };

                let meta = meta_data[&*closet_partition_id].clone();
                let mut meta = meta.write().await;
                let meta = &mut *meta;

                if meta.size != 0 {
                    continue 'lock_partitions;
                }

                return Ok(first_insert(
                    new_vector,
                    closet_partition_id,
                    meta,
                    &mut *partition_buffer,
                    &mut *min_spanning_tree_buffer,
                    &mut *inter_graph,
                    &mut *cluster_sets,
                )
                .await
                .unwrap());
            }

            // update closet partition id based on closet vector_id, partition_id
            // {
            //     let neighbors = {
            //         let Some(inter_graph) = lock![max_attempts = 1; (inter_graph, READ)] else {
            //             tokio::task::yield_now().await;
            //             continue 'lock_partitions;
            //         };
            //
            //         let neighbors = get_neighbors::<A, B, VECTOR_CAP>(
            //             &*inter_graph,
            //             &meta_data,
            //             PartitionId(*closet_partition_id),
            //         )
            //         .await;
            //
            //         neighbors
            //     };
            //     let mut required_partitions: HashSet<PartitionId> = neighbors.into_iter().collect();
            //     required_partitions.insert(closet_partition_id);
            //
            //     let (mut min_partition_id, mut min_dist) = (PartitionId(Uuid::nil()), A::max());
            //
            //     while required_partitions.len() > 0 {
            //         {
            //             let mut collected_partition_locks = Vec::new();
            //
            //             let mut partition_buffer =
            //                 lock![(partition_buffer, WRITE)];
            //             let partition_buffer = &mut *partition_buffer;
            //             for id in required_partitions.iter() {
            //                 let partition = match partition_buffer.try_access(id) {
            //                     Ok(val) => val,
            //                     Err(BufferError::DataNotFound) => {
            //                         //try to load and access
            //                         match partition_buffer.load(id).await {
            //                             Ok(_) => match partition_buffer.try_access(id) {
            //                                 Ok(val) => val,
            //                                 Err(BufferError::FileNotFound) => {
            //                                     tokio::task::yield_now().await;
            //                                     continue 'lock_partitions;
            //                                 }
            //                                 Err(_) => {
            //                                     continue;
            //                                 }
            //                             },
            //                             Err(BufferError::OutOfSpace) => {
            //                                 // try to unload and access
            //                                 let mut iter = partition_buffer
            //                                     .least_used_iter()
            //                                     .await
            //                                     .unwrap()
            //                                     .filter(|(_, id)| {
            //                                         !required_partitions.contains(&PartitionId(*id))
            //                                     });
            //
            //                                 let Some((_, unload_id)) = iter.next() else {
            //                                     continue;
            //                                 };
            //
            //                                 if let Err(_) = partition_buffer
            //                                     .try_unload_and_load(&unload_id, &id)
            //                                     .await
            //                                 {
            //                                     continue;
            //                                 }
            //
            //                                 match partition_buffer.try_access(&id) {
            //                                     Ok(val) => val,
            //                                     Err(_) => {
            //                                         continue;
            //                                     }
            //                                 }
            //                             }
            //                             Err(BufferError::FileNotFound) => {
            //                                 continue 'lock_partitions;
            //                             }
            //                             Err(_) => todo!(),
            //                         }
            //                     },
            //                     Err(BufferError::FileNotFound) => {
            //                         continue 'lock_partitions;
            //                     },
            //                     Err(tmp) => {
            //                         println!("{:?} :- {tmp:?}", new_vector.id);
            //                         continue;
            //                     }
            //                 };
            //                 // let partition = partition.clone();
            //                 collected_partition_locks.push(partition.clone());
            //             }
            //
            //             let mut partition_guards =
            //                 Vec::with_capacity(collected_partition_locks.len());
            //             for partition_lock in collected_partition_locks.iter() {
            //                 let partition_guard = partition_lock.read().await;
            //                 partition_guards.push(partition_guard);
            //             }
            //
            //             let mut collected_partitions =
            //                 Vec::with_capacity(collected_partition_locks.len());
            //             for partition_guard in partition_guards.iter() {
            //                 let Some(partition) = &**partition_guard else {
            //                     todo!()
            //                 };
            //                 collected_partitions.push(partition);
            //             }
            //
            //             // get min dist
            //             // possible multi-threading solution
            //             // possible GPU optimization
            //             for partition in collected_partitions.iter() {
            //                 for vector in partition.iter() {
            //                     let dist = B::dist(&vector.vector, &new_vector.vector);
            //
            //                     if dist < min_dist {
            //                         min_dist = dist;
            //
            //                         min_partition_id = PartitionId(partition.id);
            //                     }
            //                 }
            //             }
            //
            //             for partition in collected_partitions.iter() {
            //                 required_partitions.remove(&PartitionId(partition.id));
            //             }
            //         }
            //
            //         tokio::task::yield_now().await;
            //     }
            //
            //     if *min_partition_id != Uuid::nil() && min_partition_id != closet_partition_id {
            //         closet_partition_id = min_partition_id;
            //     }
            // };

            // get required partitions
            let required_partitions = {
                let Some(inter_graph) = lock![max_attempts = 1; (inter_graph, READ)] else {
                    tokio::task::yield_now().await;
                    continue 'lock_partitions;
                };

                let neighbors = get_neighbors::<A, B, VECTOR_CAP>(
                    &*inter_graph,
                    &meta_data,
                    PartitionId(*closet_partition_id),
                )
                .await;

                find_required_partitions(
                    &neighbors,
                    &PartitionId(*closet_partition_id),
                    &*inter_graph,
                )
            };

            drop(meta_data);
            drop(r_meta_data);

            let (tx, rx) = oneshot::channel();
            let cmd = AccessCommand::Acquire {
                resource_ids: required_partitions.iter().map(|x| *x).collect(),
                access_type: AccessType::Write,
                response: tx,
            };

            let _ = access_tx.send(cmd).await;

            if let Ok(AccessPermit::Granted) = rx.await {
                println!(
                    "{:?} :- (Granted access) {closet_partition_id:?} \n{required_partitions:?}",
                    new_vector.id
                );

                break (closet_partition_id, required_partitions);
            }
        }
    };

    // used for updating min-spanning tree
    let mut neighbor_partitions: HashSet<PartitionId> = required_partitions.clone();

    println!("{:?} :- Copy into local buffer", new_vector.id);

    let id = Uuid::new_v4();

    let mut local_meta_data: HashMap<Uuid, Arc<RwLock<Meta<A, B>>>> = {
        let meta_data = &*meta_data.read().await;

        let mut local_meta_data = HashMap::new();

        let iter = meta_data
            .iter()
            .filter(|(id, _)| required_partitions.contains(&PartitionId(**id)));

        for (id, meta) in iter {
            local_meta_data.insert(*id, Arc::new(RwLock::new((*meta.read().await).clone())));
        }

        local_meta_data
    };

    let mut local_partition_buffer =
        DataBuffer::<
            Partition<A, B, PARTITION_CAP, VECTOR_CAP>,
            PartitionSerial<A>,
            Local,
            MAX_LOADED,
        >::new(format!("data/local/{}/partitions", id.to_string()));
    {
        let partition_buffer = &mut *partition_buffer.write().await;

        for partition_id in required_partitions.iter() {
            let partition = resolve_buffer!(ACCESS, partition_buffer, *partition_id);

            let Some(partition) = &*partition.read().await else {
                todo!();
            };

            let partition = partition.clone();

            resolve_buffer!(PUSH, local_partition_buffer, partition);
        }
    }

    let mut local_mst_buffer =
        DataBuffer::<IntraPartitionGraph<A>, GraphSerial<A>, Local, MAX_LOADED>::new(format!(
            "data/local/{}/min_span_trees",
            id.to_string()
        ));
    {
        let mst_buffer = &mut *mst_buffer.write().await;

        for partition_id in required_partitions.iter() {
            let mst = resolve_buffer!(ACCESS, mst_buffer, *partition_id);

            let Some(mst) = &*mst.read().await else {
                todo!();
            };

            let mst = mst.clone();

            resolve_buffer!(PUSH, local_mst_buffer, mst);
        }
    }

    let mut local_inter_graph = {
        // might be faster to or cheaper to just copy a projection of the inter_graph
        let inter_graph = &*inter_graph.read().await;
        // should attempt reconstruct inter_graph using required partitions
        let mut local_inter_graph = InterPartitionGraph::new();

        let mut inserted_edges = HashSet::new();

        for partition_id in required_partitions.iter() {
            local_inter_graph.add_node(*partition_id);
        }

        for partition_id in required_partitions.iter() {
            for edge_ref in inter_graph.0.edges(inter_graph.1[partition_id]) {
                let (weight, (partition_id_1, vector_id_1), (partition_id_2, vector_id_2)) =
                    edge_ref.weight();

                if inserted_edges
                    .contains(&((partition_id_1, vector_id_1), (partition_id_2, vector_id_2)))
                    || inserted_edges
                        .contains(&((partition_id_2, vector_id_2), (partition_id_1, vector_id_1)))
                {
                    continue;
                }

                if !required_partitions.contains(partition_id_1) {
                    continue;
                }

                if !required_partitions.contains(partition_id_2) {
                    continue;
                }

                local_inter_graph.add_edge(
                    *partition_id_1,
                    *partition_id_2,
                    (
                        *weight,
                        (*partition_id_1, *vector_id_1),
                        (*partition_id_2, *vector_id_2),
                    ),
                );
                inserted_edges
                    .insert(((partition_id_1, vector_id_1), (partition_id_2, vector_id_2)));
=======
    let transaction_id = match transaction_id {
        Some(transaction_id) => transaction_id,
        None => Uuid::new_v4(),
    };

    // acquire required partitions
    println!("{:?} :- Acquire partitions", new_vector.id);
    let (cached_dist_map, acquired_partitions, write_partitions, mut closet_partition_id) = loop {
        tokio::task::yield_now().await;

        let mut meta_data = match meta_data.try_write() {
            Ok(val) => val,
            Err(_) => continue,
        };
        let meta_data = &mut *meta_data;
        event!(Level::DEBUG, "🔒 Locked `meta_data`");

        let inter_graph = &*inter_graph.read().await;
        event!(Level::DEBUG, "🔒 Locked `inter_graph`");

        let cluster_sets = &mut *cluster_sets.write().await;

        // find closet id
        let (mut closet_partition_id, closet_size) = {
            #[cfg(feature = "benchmark")]
            let _child_benchmark =
                Benchmark::spawn_child("Finding closet partition".to_string(), &benchmark);

            event!(Level::INFO, "✨ Finding closest partition");
            let mut meta_data = meta_data.iter();
            let mut closet_size = 0;
            let mut closest = {
                let (_, data) = meta_data.next().unwrap();

                let Meta {
                    id, centroid, size, ..
                } = &*data.read().await;

                closet_size = *size;

                (*id, B::dist(centroid, &new_vector.vector))
            };

            for (_, data) in meta_data {
                let Meta {
                    id, centroid, size, ..
                } = &*data.read().await;

                let dist = B::dist(centroid, &new_vector.vector);

                if dist < closest.1 {
                    closet_size = *size;

                    closest = (*id, dist)
                }
            }

            (closest.0, closet_size)
        };
        event!(
            Level::INFO,
            "💎 Closest partition: {closet_partition_id:?} - {closet_size:?}"
        );

        if closet_size == 0 {
            // replace with lock
            let partition_buffer = &mut *partition_buffer.write().await;

            let partition = resolve_buffer!(ACCESS, partition_buffer, closet_partition_id);

            let Some(partition) = &mut *partition.write().await else {
                todo!()
            };

            let tree_buffer = &mut *mst_buffer.write().await;

            let tree = resolve_buffer!(ACCESS, tree_buffer, closet_partition_id);

            let Some(tree) = &mut *tree.write().await else {
                todo!()
            };

            if partition.size != 0 {
                continue;
            }

            add_into_partition(new_vector.clone(), partition)
                .expect("Unable to insert value into empty partition");

            tree.add_node(VectorId(new_vector.id));

            let meta = &mut *meta_data[&*closet_partition_id].write().await;

            meta.size = partition.size;
            meta.centroid = partition.centroid();

            // for cluster_set in cluster_sets.iter_mut() {
            //     let _ = cluster_set
            //         .new_cluster_from_vector(VectorId(new_vector.id), ClusterId(Uuid::new_v4()))
            //         .await
            //         .unwrap();
            // }

            // meta.edge_length = (todo!(), todo!());

            // update cluster set data
            for cluster_set in cluster_sets.iter_mut() {
                let cluster_id = cluster_set.new_cluster().await.unwrap();
                let _ = cluster_set
                    .new_cluster_from_vector(VectorId(new_vector.id), cluster_id)
                    .await
                    .unwrap();
            }

            return Ok(());
        }

        let mut dist_map = HashMap::new();
        let closet_vector_id = {
            #[cfg(feature = "benchmark")]
            let _child_benchmark =
                Benchmark::spawn_child("Finding closet vector".to_string(), &benchmark);

            let mut w_partition_buffer = partition_buffer.write().await;
            let partition_buffer = &mut *w_partition_buffer;

            // getting neighbor ids
            let neighbor_ids: Vec<PartitionId> = get_neighbors::<A, B, VECTOR_CAP>(
                inter_graph,
                closet_partition_id,
                meta_data, // HashMap<Uuid, Arc<RwLock<Meta<A, B>>>>
            )
            .await;
            event!(Level::INFO, "🤝 Neighbors: {neighbor_ids:?}");

            let mut required_partitions: HashSet<&PartitionId> = [&closet_partition_id]
                .into_iter()
                .chain(neighbor_ids.iter())
                .collect();

            event!(Level::DEBUG, "📦 Finding closet vector");
            // let mut required_partitions: HashSet<&PartitionId> =
            //     required_ids.clone().into_iter().collect();

            let mut closet_id: Option<Uuid> = None;
            let mut closet_dist: Option<A> = None;

            loop {
                let mut acquired_partitions = Vec::new();
                event!(
                    Level::DEBUG,
                    "Attempt to acquired required ids that aren't loaded"
                );
                for id in required_partitions.iter() {
                    // Replace with try access and/or batch access
                    let Ok(partition) = partition_buffer.access(*id).await else {
                        continue;
                    };

                    acquired_partitions.push(partition);
                }

                let mut acquired_partitions_locks = Vec::new();
                {
                    for partition in acquired_partitions.iter() {
                        if let Ok(lock) = partition.try_read() {
                            acquired_partitions_locks.push(lock);
                        }
                    }
                }

                let mut partitions = Vec::new();
                {
                    for partition in acquired_partitions_locks.iter() {
                        if let Some(inner) = &**partition {
                            partitions.push(inner);
                        }
                    }
                }

                if partitions.len() > 0 {
                    for partition in &partitions {
                        for vector_entry in partition.iter() {
                            let dist = B::dist(&new_vector.vector, &vector_entry.vector);

                            dist_map.insert(vector_entry.id, dist);

                            if let (Some(min_dist), Some(min_id)) =
                                (&mut closet_dist, &mut closet_id)
                            {
                                *min_dist = dist;
                                *min_id = partition.id;
                            } else {
                                closet_dist = Some(dist);
                                closet_id = Some(partition.id);
                            };
                        }
                    }

                    // let mut remove_index: Vec<_> =
                    partitions
                        .iter()
                        .map(|partition| PartitionId(partition.id))
                        .for_each(|id| {
                            required_partitions.remove(&id);
                        });

                    if required_partitions.len() == 0 {
                        break;
                    }
                    partitions.clear();
                    acquired_partitions_locks = Vec::new();
                    acquired_partitions = Vec::new();
                }

                //unload and swap
                let mut least_used = partition_buffer.least_used_iter().await;

                for id in required_partitions.clone() {
                    match partition_buffer.load(&*id).await {
                        Ok(_) => {
                            event!(Level::DEBUG, "📦 Load buffer space");
                            // partitions.push(partition_buffer.access(&*id).await.unwrap());
                        }
                        Err(BufferError::OutOfSpace) => {
                            event!(Level::DEBUG, "📦 Unload and Load buffer space");

                            let Some(least_used) = &mut least_used else {
                                continue;
                            };

                            let Some(unload_id) = least_used.next() else {
                                break;
                            };

                            partition_buffer
                                .unload_and_load(&unload_id.1, &*id)
                                .await
                                .unwrap();
                            // partitions.push(partition_buffer.access(&*id).await.unwrap());
                        }
                        Err(BufferError::FileNotFound) => {
                            todo!()
                        }
                        Err(_) => todo!(),
                    };
                }
            }

            event!(Level::DEBUG, "📦 Found closet vector");
            closet_id.unwrap()
        };

        // needs to be updated (Requires loading in more partitions in order to get distance of all nearby vectors)
        closet_partition_id = PartitionId(closet_vector_id);

        let neighbor_ids: Vec<PartitionId> = get_neighbors::<A, B, VECTOR_CAP>(
            inter_graph,
            closet_partition_id,
            meta_data, // HashMap<Uuid, Arc<RwLock<Meta<A, B>>>>
        )
        .await;

        let write_partitions: HashSet<PartitionId> =
            get_required_partitions(&neighbor_ids, &closet_partition_id, &inter_graph);

        let read_partitions: HashSet<PartitionId> = expand(
            &write_partitions.iter().map(|x| *x).collect::<Vec<_>>(),
            &inter_graph,
        )
        .difference(&write_partitions)
        .into_iter()
        .map(|x| *x)
        .collect();

        let (tx, rx) = oneshot::channel();

        let _ = access_tx
            .send(BankerMessage::RequestAccess {
                transaction_id,
                partitions: read_partitions
                    .clone()
                    .into_iter()
                    .map(|id| (id, AccessMode::Read))
                    .chain(
                        write_partitions
                            .clone()
                            .into_iter()
                            .map(|id| (id, AccessMode::Write)),
                    )
                    .collect(),
                respond_to: tx,
            })
            .await;

        match rx.await {
            Ok(AccessResponse::Granted) => {
                break (
                    dist_map,
                    read_partitions
                        .clone()
                        .into_iter()
                        .chain(write_partitions.clone().into_iter())
                        .collect::<HashSet<_>>(),
                    write_partitions.clone(),
                    closet_partition_id,
                )
            }
            _ => {
                // println!(
                //     "{:?} :- Access denied for {:?}",
                //     new_vector.id,
                //     read_partitions
                //         .clone()
                //         .into_iter()
                //         .chain(write_partitions.clone().into_iter())
                //         .collect::<HashSet<_>>()
                // );
            }
        };
    };

    #[cfg(feature = "benchmark")]
    let _child_benchmark = Benchmark::spawn_child("Total Insertion time".to_string(), &benchmark);

    let read_partitions: HashSet<_> = acquired_partitions
        .difference(&write_partitions)
        .map(|x| *x)
        .collect();

    // create local env
    println!("{:?} :- Create local buffer", new_vector.id);
    let (
        mut local_meta_data,
        mut local_inter_graph,
        mut local_partition_buffer,
        mut local_mst_buffer,
        // mut local_cluster_sets,
    ) = {
        let local_meta_data = {
            let mut local_meta_data = HashMap::new();

            let meta_data = &*meta_data.read().await;

            for partition_id in acquired_partitions.iter() {
                let data = &*meta_data[&**partition_id].read().await;

                // RwLock may not be required as no data needs to be synced over multiple threads
                // potentially be required in the future to multi-thread mst updating
                local_meta_data.insert(**partition_id, Arc::new(RwLock::new(data.clone())));
            }

            local_meta_data
        };

        let local_inter_graph = {
            let mut local_inter_graph = InterPartitionGraph::new();

            let inter_graph = &*inter_graph.read().await;

            for partition_id in acquired_partitions.iter() {
                local_inter_graph.add_node(*partition_id);
            }

            let mut inserted_edges: HashSet<((PartitionId, VectorId), (PartitionId, VectorId))> =
                HashSet::new();

            for partition_id in acquired_partitions.iter() {
                for edge_ref in inter_graph.0.edges(inter_graph.1[partition_id]) {
                    let (weight, start, end) = edge_ref.weight();

                    if inserted_edges.contains(&(*start, *end))
                        || inserted_edges.contains(&(*end, *start))
                    {
                        continue;
                    }
                    if !acquired_partitions.contains(&start.0) {
                        continue;
                    }
                    if !acquired_partitions.contains(&end.0) {
                        continue;
                    }

                    inserted_edges.insert((*start, *end));
                    inserted_edges.insert((*end, *start));

                    local_inter_graph.add_edge(start.0, end.0, (*weight, *start, *end));
                }
            }

            local_inter_graph
        };

        let mut local_partition_buffer: DataBuffer<
            Partition<A, B, PARTITION_CAP, VECTOR_CAP>,
            PartitionSerial<A>,
            Local,
            MAX_LOADED,
        > = {
            let mut local_partition_buffer = DataBuffer::new(format!(
                "data/local/{}/partitions",
                transaction_id.to_string()
            ));

            let partition_buffer = &mut *partition_buffer.write().await;

            for partition_id in &write_partitions {
                let partition = resolve_buffer!(ACCESS, partition_buffer, *partition_id);

                let Some(partition) = &*partition.read().await else {
                    todo!()
                };

                resolve_buffer!(PUSH, local_partition_buffer, partition.clone());
>>>>>>> b7b9d14b
            }

<<<<<<< HEAD
        local_inter_graph
    };

    {
        // acquire closet partition
        let partition = resolve_buffer!(ACCESS, local_partition_buffer, closet_partition_id);

        let mut partition = lock![(partition, WRITE)];

        let Some(partition) = &mut *partition else {
            todo!()
        };
=======
            local_partition_buffer
        };

        let local_mst_buffer: DataBuffer<
            IntraPartitionGraph<A>,
            GraphSerial<A>,
            Local,
            MAX_LOADED,
        > = {
            let mut local_mst_buffer =
                DataBuffer::new(format!("data/local/{}/graph", transaction_id.to_string()));

            let mst_buffer = &mut *mst_buffer.write().await;

            for partition_id in &write_partitions {
                let mst = resolve_buffer!(ACCESS, mst_buffer, *partition_id);

                let Some(mst) = &*mst.read().await else {
                    todo!()
                };

                resolve_buffer!(PUSH, local_mst_buffer, mst.clone());
            }

            local_mst_buffer
        };

        // let local_cluster_sets = 'cluster_sets: {
        //     let cluster_sets = &*cluster_sets.read().await;

        //     if cluster_sets.len() == 0 {
        //         break 'cluster_sets Vec::new();
        //     }

        //     // could be optimized through incremental loading & updating
        //     // so vectors can be loaded while the database is being initialized(pipelined)
        //     // therefore something is being done while files are being loaded or db is updated & less memory in vector_ids
        //     let mut vector_ids = Vec::new();
        //     for id in &write_partitions {
        //         let partition = resolve_buffer!(ACCESS, local_partition_buffer, *id);
        //         let Some(partition) = &*partition.read().await else {
        //             todo!();
        //         };

        //         for VectorEntry{id, ..} in partition.iter() {
        //             vector_ids.push(VectorId(id.clone()));
        //         }
        //     }

        //     cluster::create_local(
        //         cluster_sets,
        //         vector_ids.as_slice(),
        //         transaction_id.clone()
        //     ).await
        // };

        (
            local_meta_data,
            local_inter_graph,
            local_partition_buffer,
            local_mst_buffer,
            // local_cluster_sets
        )
    };

    // insert into partition
    println!("{:?} :- Insert into local buffer", new_vector.id);
    {
        #[cfg(feature = "benchmark")]
        let _child_benchmark = Benchmark::spawn_child("Insert partition".to_string(), &benchmark);

        // load partition instead
        let size: usize = {
            let partition = resolve_buffer!(ACCESS, local_partition_buffer, closet_partition_id);

            let Some(partition) = &*partition.read().await else {
                todo!()
            };

            event!(Level::DEBUG, "Insert partition size: {}", partition.size);

            partition.size
        };

        if size >= PARTITION_CAP {
            let partition = resolve_buffer!(ACCESS, local_partition_buffer, closet_partition_id);

            let Some(partition) = &mut *partition.try_write().unwrap() else {
                todo!()
            };
>>>>>>> b7b9d14b

        // check if needs to be split
        match partition.size + 1 == PARTITION_CAP {
            true => {
                let (mst, pairs) = {
                    let w_mst = resolve_buffer!(ACCESS, local_mst_buffer, closet_partition_id);
                    let mut mst = lock![(w_mst, WRITE)];
                    let Some(mst) = &mut *mst else {
                        todo!();
                    };

<<<<<<< HEAD
                    // possible race condition
                    //  create a list of new PartitionIds & lock them before updating inter_graph
=======
            let graph = resolve_buffer!(ACCESS, local_mst_buffer, closet_partition_id);
            let Some(graph) = &mut *graph.try_write().unwrap() else {
                todo!()
            };
>>>>>>> b7b9d14b

                    // split partitions
                    let pairs =
                        split_partition::<A, B, KMean<MaxAttempt<128>>, PARTITION_CAP, VECTOR_CAP>(
                            partition,
                            mst,
                            &mut local_inter_graph,
                        )
                        .unwrap();

                    //  split by disjoined sets
                    let pairs: Vec<_> = pairs
                        .into_iter()
                        .map(|(mut partition, mut mst)| {
                            if calculate_number_of_trees(&mst) == 1 {
                                return vec![(partition, mst)];
                            }

<<<<<<< HEAD
                            split_partition_into_trees(
                                &mut partition,
                                &mut mst,
                                &mut local_inter_graph,
                            )
                            .unwrap()
                        })
                        .flatten()
                        .collect();

                    (w_mst.clone(), pairs)
=======
            event!(Level::DEBUG, "Beginning KMean split");
            let Ok(splits) =
                split_partition::<A, B, KMean<MaxAttempt<128>>, PARTITION_CAP, VECTOR_CAP>(
                    partition,
                    graph,
                    &mut local_inter_graph,
                )
            else {
                panic!()
            };
            event!(Level::DEBUG, "Finished KMean split");

            let mut new_closet_id = (
                splits[0].0.id,
                B::dist(&splits[0].0.centroid(), &new_vector.vector),
            );
            let mut push_pairs = Vec::new();

            // can easily be unwrapped & gets rid of if statements
            for (mut new_partition, mut new_graph) in splits {
                // fix any forests
                let pairs = match calculate_number_of_trees(&new_graph) > 1 {
                    true => {
                        event!(Level::DEBUG, "Fixing forest");
                        split_partition_into_trees(
                            &mut new_partition,
                            &mut new_graph,
                            &mut local_inter_graph,
                        )
                        .unwrap()
                    }
                    false => vec![(new_partition, new_graph)],
>>>>>>> b7b9d14b
                };
                let mut mst = mst.write().await;
                let Some(mst) = &mut *mst else {
                    todo!();
                };
                let mst = &mut *mst;

<<<<<<< HEAD
                let mut new_closet_partition_id = pairs[0].0.id;
                let mut new_closet_dist = B::dist(&new_vector.vector, &pairs[0].0.centroid());
=======
                // if last value is closet_partition (then maybe skip that value and handle the edge case after the for loop)
                for (new_partition, new_graph) in pairs {
                    let dist = B::dist(&new_partition.centroid(), &new_vector.vector);
>>>>>>> b7b9d14b

                for (new_partition, new_mst) in pairs {
                    // update new closet_partition_id

<<<<<<< HEAD
                    let new_dist = B::dist(&new_vector.vector, &new_partition.centroid());
=======
                    if partition.id == new_partition.id {
                        event!(Level::DEBUG, "Found original partition");
                        *partition = new_partition;
                        *graph = new_graph;

                        let target_meta: &mut Meta<A, B> =
                            &mut *local_meta_data[&partition.id].write().await;

                        target_meta.size = partition.size;
                        target_meta.centroid = partition.centroid();

                        target_meta.edge_length = (
                            match graph.smallest_edge() {
                                Some(x) => x.2,
                                None => A::max(),
                            },
                            match graph.largest_edge() {
                                Some(x) => x.2,
                                None => A::min(),
                            },
                        );
                    } else {
                        event!(Level::DEBUG, "Updating new partition");
                        local_meta_data.insert(
                            new_partition.id,
                            Arc::new(RwLock::new(Meta::new(
                                PartitionId(new_partition.id),
                                new_partition.size,
                                new_partition.centroid(),
                                (
                                    match new_graph.smallest_edge() {
                                        Some(x) => x.2,
                                        None => A::max(),
                                    },
                                    match new_graph.largest_edge() {
                                        Some(x) => x.2,
                                        None => A::min(),
                                    },
                                    // new_graph.smallest_edge().unwrap().2,
                                    // new_graph.largest_edge().unwrap().2,
                                ),
                            ))),
                        );
>>>>>>> b7b9d14b

                    if new_dist < new_closet_dist {
                        new_closet_partition_id = new_partition.id;
                        new_closet_dist = new_dist;
                    }

<<<<<<< HEAD
                    // update partition if new_partition matches
                    if new_partition.id == partition.id {
                        *partition = new_partition;
                        *mst = new_mst;
=======
            for (new_partition, new_graph) in push_pairs {
                resolve_buffer!(PUSH, local_partition_buffer, new_partition, [partition.id]);
                resolve_buffer!(PUSH, local_mst_buffer, new_graph, [*graph.2]);
            }
>>>>>>> b7b9d14b

                        let meta = local_meta_data[&partition.id].clone();

<<<<<<< HEAD
                        let mut meta = lock![(meta, WRITE)];
                        let meta = &mut *meta;
=======
        let partition = resolve_buffer!(ACCESS, local_partition_buffer, closet_partition_id);
>>>>>>> b7b9d14b

                        meta.size = partition.size;
                        meta.centroid = partition.centroid();

<<<<<<< HEAD
                        continue;
                    }

                    // push value into buffer
                    println!("{:?} :- Push {:?}", new_vector.id, new_partition.id);
                    println!(
                        "{:?} :- Got buffer access to push {:?}",
                        new_vector.id, new_partition.id
                    );

                    println!(
                        "{:?} :- Trying to push {:?} without unloading {:?}",
                        new_vector.id,
                        new_partition.id,
                        [partition.id, new_closet_partition_id]
                    );
                    resolve_buffer!(PUSH, local_partition_buffer, new_partition, [partition.id]);
                    resolve_buffer!(PUSH, local_mst_buffer, new_mst, [partition.id]);
                    println!(
                        "{:?} :- Finished pushing {:?}",
                        new_vector.id, new_partition.id
                    );

                    // push into meta data
                    local_meta_data.insert(
                        new_partition.id,
                        Arc::new(RwLock::new(Meta {
                            id: PartitionId(new_partition.id),
                            size: new_partition.size,
                            centroid: new_partition.centroid(),
                            edge_length: (
                                A::max(), // should be replaced with smallest edge
                                A::min(), // should be replaced with largest edge
                            ),
                        })),
                    );

                    neighbor_partitions.insert(PartitionId(new_partition.id));
                }

                println!(
                    "{:?} :- finished splitting - Inserting into partition",
                    new_vector.id
                );
                closet_partition_id = PartitionId(new_closet_partition_id);
                {
                    let meta = local_meta_data[&*closet_partition_id].clone();
                    let mut meta = lock![(meta, WRITE)];
                    let meta = &mut *meta;
=======
        let _ = add_into_partition(new_vector.clone(), partition).unwrap();

        let local_data = &mut *local_meta_data[&*closet_partition_id].write().await;

        local_data.size = partition.size;
        local_data.centroid = partition.centroid();
    }

    // update min_spanning
    println!("{:?} :- Update MST", new_vector.id);
    let (new_edges, deleted_edges): (
        HashMap<(VectorId, VectorId), A>,
        HashSet<(VectorId, VectorId)>,
    ) = 'update_min_span: {
        #[cfg(feature = "benchmark")]
        let _child_benchmark =
            Benchmark::spawn_child("Update min-spanning tree".to_string(), &benchmark);
        // filter out partitions where there is no overlap partition_max < vector_min
        // let mut neighbor_ids = HashSet::new();

        let mut new_edges: HashMap<(VectorId, VectorId), A> = HashMap::new();
        let mut deleted_edges: HashSet<(VectorId, VectorId)> = HashSet::new();

        // can be done in step 1 & update during partition splits during insertions
        // approx umap might not return the same results
        let neighbor_ids: HashSet<PartitionId> = {
            #[cfg(feature = "benchmark")]
            let _child_benchmark =
                Benchmark::spawn_child("Find neighbors".to_string(), &_child_benchmark);

            get_neighbors::<A, B, VECTOR_CAP>(
                &local_inter_graph,
                closet_partition_id,
                &local_meta_data, // HashMap<Uuid, Arc<RwLock<Meta<A, B>>>>
            )
            .await
            .into_iter()
            .filter(|id| !read_partitions.contains(id))
            .collect()
        };
        event!(
            Level::DEBUG,
            "Neighbors of {:?}\n{:?}",
            closet_partition_id,
            neighbor_ids
        );

        // update dist_map to include missing partitions
        // might not be required
        let mut dist_map = cached_dist_map;

        // let (mut vec_to_partition, mut partition_to_vectors) =
        {
            #[cfg(feature = "benchmark")]
            let _child_benchmark =
                Benchmark::spawn_child("Generate distance map".to_string(), &_child_benchmark);

            // let mut vec_to_partition: HashMap<VectorId, PartitionId> = HashMap::new();
            // let mut partition_to_vectors: HashMap<PartitionId, HashSet<VectorId>> = HashMap::new();
            // for (vector_id, partition_id) in &vec_to_partition {
            //     partition_to_vectors
            //         .entry(*partition_id)
            //         .or_insert_with(HashSet::new)
            //         .insert(*vector_id);
            // }

            let mut missing_partitions = [closet_partition_id]
                .into_iter()
                .chain(neighbor_ids.clone())
                .collect::<HashSet<_>>();

            while missing_partitions.len() > 0 {
                let mut acquired_partitions = Vec::new();
                event!(
                    Level::DEBUG,
                    "Attempt to acquired required ids that aren't loaded"
                );
                for id in missing_partitions.iter() {
                    // Replace with try access and/or batch access
                    let Ok(partition) = local_partition_buffer.access(&**id).await else {
                        event!(Level::WARN, "⚠️ Failed to access partition {id:?}");
                        continue;
                    };
>>>>>>> b7b9d14b

                    println!(
                        "{:?} :- Trying to get access to closet_partition({closet_partition_id:?}) from local buffer for insertion",
                        new_vector.id
                    );
                    if partition.id == *closet_partition_id {
                        let _ = add_into_partition(new_vector.clone(), partition).unwrap();
                        meta.size = partition.size;
                        meta.centroid = partition.centroid();
                    } else {
                        let insert_partition = resolve_buffer!(
                            ACCESS,
                            local_partition_buffer,
                            closet_partition_id,
                            [partition.id]
                        );

                        //  match local_partition_buffer.try_access(&*closet_partition_id){
                        // Ok(val) => val,
                        // Err(BufferError::DataNotFound) => {
                        //     match local_partition_buffer.load(&*closet_partition_id).await {
                        //         Ok(()) => local_partition_buffer.try_access(&*closet_partition_id).unwrap(),
                        //         Err(_) => todo!()
                        //     }

                        // },
                        // Err(_) => todo!()
                        // };
                        let mut insert_partition = insert_partition.write().await;
                        let Some(insert_partition) = &mut *insert_partition else {
                            todo!()
                        };
                        let _ = add_into_partition(new_vector.clone(), insert_partition).unwrap();

                        meta.size = insert_partition.size;
                        meta.centroid = insert_partition.centroid();
                    }
                }
            }
            false => {
                let meta = local_meta_data[&partition.id].clone();
                let mut meta = lock![(meta, WRITE)];
                let meta = &mut *meta;
                let _ = add_into_partition(new_vector.clone(), partition).unwrap();

                meta.size = partition.size;
                meta.centroid = partition.centroid();
            }
        };
    }
    // update min_spanning tree
    {
        println!("{:?} :- Update min-spanning tree", new_vector.id);
        // calculate distance
        let dist_map = {
            let mut dist_map = HashMap::new();

<<<<<<< HEAD
            let mut required_partitions = required_partitions.clone();

            while required_partitions.len() > 0 {
                {
                    let mut collected_partition_locks = Vec::new();

                    for id in required_partitions.iter() {
                        let partition = match local_partition_buffer.try_access(id) {
                            Ok(val) => val,
                            Err(BufferError::DataNotFound) => {
                                //try to load and access
                                match local_partition_buffer.load(id).await {
                                    Ok(_) => match local_partition_buffer.try_access(id) {
                                        Ok(val) => val,
                                        Err(_) => {
                                            continue;
                                        }
                                    },
                                    Err(BufferError::OutOfSpace) => {
                                        // try to unload and access
                                        let mut iter = local_partition_buffer
                                            .least_used_iter()
                                            .await
                                            .unwrap()
                                            .filter(|(_, id)| {
                                                !required_partitions.contains(&PartitionId(*id))
                                            });

                                        let Some((_, unload_id)) = iter.next() else {
                                            continue;
                                        };

                                        if let Err(_) = local_partition_buffer
                                            .try_unload_and_load(&unload_id, &id)
                                            .await
                                        {
                                            continue;
                                        }

                                        match local_partition_buffer.try_access(&id) {
                                            Ok(val) => val,
                                            Err(_) => {
                                                continue;
                                            }
                                        }
                                    }
                                    Err(BufferError::FileNotFound) => {
                                        todo!()
                                    }
                                    Err(_) => todo!(),
                                }
                            }
                            Err(tmp) => {
                                continue;
                            }
                        };
                        // let partition = partition.clone();
                        collected_partition_locks.push(partition.clone());
                    }

                    let mut partition_guards = Vec::with_capacity(collected_partition_locks.len());
                    for partition_lock in collected_partition_locks.iter() {
                        let partition_guard = partition_lock.read().await;
                        partition_guards.push(partition_guard);
                    }

                    let mut collected_partitions =
                        Vec::with_capacity(collected_partition_locks.len());
                    for partition_guard in partition_guards.iter() {
                        let Some(partition) = &**partition_guard else {
                            todo!()
                        };
                        collected_partitions.push(partition);
=======
                if !partitions.is_empty() {
                    event!(Level::DEBUG, "📥 Processing newly acquired partitions");
                    // get closet_id & dist
                    // get get closet dist for each partition
                    for partition in &partitions {
                        for vector_entry in partition.iter() {
                            if dist_map.contains_key(&vector_entry.id) {
                                continue;
                            }

                            dist_map.insert(
                                vector_entry.id,
                                B::dist(&vector_entry.vector, &new_vector.vector),
                            );
                        }
                    }

                    partitions
                        .iter()
                        .map(|partition| PartitionId(partition.id))
                        .for_each(|id| {
                            missing_partitions.remove(&id);
                        });

                    if missing_partitions.is_empty() {
                        event!(Level::DEBUG, "✅ All required partitions loaded");
                        break;
>>>>>>> b7b9d14b
                    }

<<<<<<< HEAD
                    // get min dist
                    // possible multi-threading solution
                    // possible GPU optimization
                    for partition in collected_partitions.iter() {
                        for vector in partition.iter() {
                            let dist = B::dist(&vector.vector, &new_vector.vector);

                            dist_map.insert(VectorId(vector.id), dist);
=======
                //unload and swap
                let mut least_used = local_partition_buffer.least_used_iter().await;

                for id in missing_partitions.clone() {
                    match local_partition_buffer.load(&*id).await {
                        Ok(_) => {
                            event!(Level::DEBUG, "📦 Load buffer space");
                            // partitions.push(partition_buffer.access(&*id).await.unwrap());
>>>>>>> b7b9d14b
                        }
                    }

<<<<<<< HEAD
                    for partition in collected_partitions.iter() {
                        required_partitions.remove(&PartitionId(partition.id));
                    }
=======
                            local_partition_buffer
                                .unload_and_load(&unload_id, &*id)
                                .await
                                .unwrap();
                            // partitions.push(partition_buffer.access(&*id).await.unwrap());
                        }
                        Err(BufferError::FileNotFound) => {
                            event!(Level::ERROR, "🛑 Partition {id:?} file not found!");
                            todo!()
                        }
                        Err(_) => {
                            event!(Level::ERROR, "🛑 Unexpected error loading partition {id:?}");
                            todo!()
                        }
                    };
>>>>>>> b7b9d14b
                }

<<<<<<< HEAD
                tokio::task::yield_now().await;
            }

            dist_map
        };

=======
            dist_map.remove(&VectorId(new_vector.id));

            // (vec_to_partition, partition_to_vectors)
        };

        // println!("{:#?}", dist_map);
        if dist_map.len() == 0 {
            let min_span_tree: Arc<RwLock<Option<IntraPartitionGraph<A>>>> =
                resolve_buffer!(ACCESS, local_mst_buffer, closet_partition_id);

            let Some(min_span_tree) = &mut *min_span_tree.write().await else {
                todo!()
            };

            min_span_tree.add_node(VectorId(new_vector.id));

            break 'update_min_span (new_edges, deleted_edges);
        }

>>>>>>> b7b9d14b
        // Update closest partition edges
        {
            let mst = resolve_buffer!(ACCESS, local_mst_buffer, closet_partition_id);
            let mut mst = lock![(mst, WRITE)];

<<<<<<< HEAD
            let Some(mst) = &mut *mst else { todo!() };

            //ReConstruct
            match <IntraPartitionGraph<A> as UpdateTree<ReConstruct, A>>::update(
                mst,
                VectorId(new_vector.id),
                &dist_map
                    .iter()
                    .filter(|(id, _)| mst.1.contains_key(id))
                    .map(|(id, dist)| (*dist, *id))
                    .collect::<Vec<_>>(),
            ) {
                Ok(new_edges) => {
                    for (weight, id_1, id_2) in new_edges {
                        // update_cluster(cluster_sets, &weight, id_1, id_2).await;
                    }
                }
                Err(_) => {
                    todo!()
                }
            };
        };
=======
            let min_span_tree = resolve_buffer!(ACCESS, local_mst_buffer, closet_partition_id);

            let Some(min_span_tree) = &mut *min_span_tree.write().await else {
                todo!()
            };

            let vector_iter = min_span_tree.1.iter().map(|(x, _)| *x).collect::<Vec<_>>();
            let mut vector_iter = vector_iter.iter();

            // first edge
            min_span_tree.add_node(VectorId(new_vector.id));

            match vector_iter.next() {
                Some(vector_id) => {
                    min_span_tree.add_edge(
                        VectorId(new_vector.id),
                        *vector_id,
                        *dist_map.get(vector_id).expect(""),
                    );
                }
                None => todo!(),
            }

            let Ok(tmp_new_edges) = min_span_tree.update(
                VectorId(new_vector.id),
                &dist_map
                    .iter()
                    .filter(|(id, _)| *id != &new_vector.id)
                    .filter(|(id, _)| min_span_tree.1.contains_key(&VectorId(**id)))
                    .map(|(id, dist)| (*dist, VectorId(*id)))
                    .collect::<Vec<_>>(),
            ) else {
                todo!()
            };

            for (weight, source, target) in tmp_new_edges {
                new_edges.insert((source, target), weight);

                // update_cluster(&mut local_cluster_sets, &weight, source, target)
                //     .await;
            }

            //  -> replace loop with while hashset.is_empty() & for loop for a trail
            // while iterating through trail (add and remove edges based on deleting or adding edges)
            //  This would reduce # of times trails are calculated
            //      Current O(vectors*(BFS)) = O(|V|*|V|*|E|))
            //                               = O(|V|*|V|^2)
            //                               = O(|V|^3)
            //      Proposed solution: O(|T|*(BFS)) = O(|T|*|V|*|E|))
            //                                      = O(|T|*|V|*|V|))
            //                                      = O(|T|*|V|^2))
            //      note: |T| := # of searched trails
            //      V(T1) U...U V(Tn) = V (The set of all searched vectors := vectors)
            //      |T| < |V|, therefore O(|T|*(BFS)) < O(vectors*(BFS))
            // for vector_id in vector_iter {
            //     let weight = *dist_map.get(vector_id).expect("");
            //     event!(
            //         Level::DEBUG,
            //         "{:?} -> {:?}",
            //         vector_id,
            //         VectorId(new_vector.id)
            //     );
            //     let Ok(path) = min_span_tree.find_trail(*vector_id, VectorId(new_vector.id)) else {
            //         event!(
            //             Level::DEBUG,
            //             "Failed to find trail:\n{min_span_tree:#?}\n{:?}\n{:?}",
            //             vector_id,
            //             VectorId(new_vector.id)
            //         );
            //         todo!()
            //     };
            //     let Some((_, path)) = path else { todo!() };

            //     let (max_vector_id_1, max_vector_id_2, max_weight) = path.into_iter().fold(
            //         (VectorId(Uuid::nil()), VectorId(Uuid::nil()), A::min()),
            //         |(acc_id_1, acc_id_2, acc_weight), (next_id_1, next_id_2, next_weight)| {
            //             match next_weight.partial_cmp(&acc_weight) {
            //                 Some(Ordering::Greater) => (next_id_1, next_id_2, next_weight),
            //                 _ => (acc_id_1, acc_id_2, acc_weight),
            //             }
            //         },
            //     );

            //     if weight >= max_weight {
            //         continue;
            //     };

            //     let _ = min_span_tree
            //         .remove_edge(max_vector_id_1, max_vector_id_2)
            //         .unwrap();

            //     // let _ = remove_cluster_edge(cluster_sets, max_vector_id_1, max_vector_id_2);

            //     min_span_tree.add_edge(VectorId(new_vector.id), *vector_id, weight);

            // update_cluster(local_cluster_sets, &weight, VectorId(value.id), *vector_id).await;
            // }
        }
>>>>>>> b7b9d14b

        // neighboring partitions
        {
<<<<<<< HEAD
            let _ = neighbor_partitions.remove(&closet_partition_id);
            // let mut cached_trails: HashMap<((PartitionId, VectorId), (VectorId, PartitionId)), _> =
            //     HashMap::new();
            // let mut cached_partition_trail_keys: HashMap<
            //     PartitionId,
            //     ((PartitionId, VectorId), (VectorId, PartitionId)),
            // > = HashMap::new();

            let mut visited_vectors: HashSet<VectorId> = HashSet::new();

            // loop through neighboring partitions
            while let Some(start_partition) = neighbor_partitions.iter().next().cloned() {
                let start_partition = neighbor_partitions.take(&start_partition).unwrap();

                let search_vectors: Vec<VectorId> = {
                    let start_mst = resolve_buffer!(ACCESS, local_mst_buffer, start_partition);
                    let Some(start_mst) = &*start_mst.read().await else {
                        todo!();
                    };

                    start_mst.1.keys().map(|x| *x).collect()
                };
=======
            #[cfg(feature = "benchmark")]
            let _child_benchmark =
                Benchmark::spawn_child("Updating foreign graphs".to_string(), &_child_benchmark);

            let mut visit_requirements: HashSet<PartitionId> = neighbor_ids.clone();
            visit_requirements.take(&closet_partition_id);

            let mut visited_vertices: HashSet<VectorId> = HashSet::new();

            let mut partition_path_cache: HashMap<(PartitionId, VectorId, VectorId), Vec<_>> =
                HashMap::new();
            let mut cached_partitions: HashMap<
                PartitionId,
                HashSet<(PartitionId, VectorId, VectorId)>,
            > = HashMap::new();

            let mut hints_cache: HashMap<(PartitionId, VectorId), HashMap<VectorId, A>> =
                HashMap::new();
            let mut cached_partition_hints: HashMap<PartitionId, HashSet<(PartitionId, VectorId)>> =
                HashMap::new();

            while let Some(target_partition_id) = visit_requirements.iter().next().cloned() {
                let target_vector_ids = {
                    let min_span_tree =
                        resolve_buffer!(ACCESS, local_mst_buffer, target_partition_id);

                    let Some(min_span_tree) = &mut *min_span_tree.write().await else {
                        todo!()
                    };

                    min_span_tree.1.clone()
                };

                let mut partition_trail = {
                    let Ok(partition_trail) =
                        local_inter_graph.find_trail(closet_partition_id, target_partition_id)
                    else {
                        todo!()
                    };

                    let Some((_, partition_trail)) = partition_trail else {
                        panic!("Failed to find partition trail from {closet_partition_id:?} -> {target_partition_id:?}\n{local_inter_graph:#?}");
                        todo!()
                    };
>>>>>>> b7b9d14b

                // get partition_trail
                println!("{start_partition:?}->{closet_partition_id:?}\n{local_inter_graph:#?}");
                let mut skipping_trail: Vec<((PartitionId, VectorId), (PartitionId, VectorId), A)> =
                    local_inter_graph
                        .find_trail(start_partition, closet_partition_id)
                        .unwrap()
                        .unwrap()
                        .1;

                println!("{skipping_trail:?}");

                for start_vector in search_vectors {
                    if visited_vectors.contains(&start_vector) {
                        continue;
                    }
                    {
<<<<<<< HEAD
                        // already loaded - might want to keep in buffer to minimize loading & unloading
                        let mst = resolve_buffer!(ACCESS, local_mst_buffer, start_partition);
                        let Some(mst) = &*mst.read().await else {
                            todo!();
=======
                        let min_span_tree = resolve_buffer!(
                            ACCESS,
                            local_mst_buffer,
                            target_partition_id,
                            [*target_partition_id]
                        );

                        let Some(min_span_tree) = &mut *min_span_tree.write().await else {
                            todo!()
>>>>>>> b7b9d14b
                        };

                        if !mst.1.contains_key(&start_vector) {
                            continue;
                        }
                    }
                    visited_vectors.insert(start_vector);

                    // generate trail
                    let edges = {
                        // start to intermediate
                        let mut edges: Vec<_> = 'initialize_trail: {
                            let ((_, end_vector), _, _weight) =
                                skipping_trail.iter().next().unwrap();

<<<<<<< HEAD
                            if start_vector == *end_vector {
                                break 'initialize_trail Vec::new()
                            }

                            let mst = resolve_buffer!(ACCESS, local_mst_buffer, start_partition);
                            let Some(mst) = &*mst.read().await else {
                                todo!();
                            };

                            println!("{start_vector:?} -> {end_vector:?}\n{mst:#?}");
=======
                            if VectorId(new_vector.id) == inter_edge.0 .1 {
                                break 'initialize_trail vec![inter_edge];
                            }
                            let min_span_tree = resolve_buffer!(
                                ACCESS,
                                local_mst_buffer,
                                closet_partition_id,
                                [*target_partition_id]
                            );

                            let Some(min_span_tree) = &mut *min_span_tree.write().await else {
                                todo!()
                            };

                            // djikstra's hint
                            // Sink (value.id)
                            let hints = match hints_cache
                                .contains_key(&(closet_partition_id, VectorId(new_vector.id)))
                            {
                                true => {
                                    &hints_cache[&(closet_partition_id, VectorId(new_vector.id))]
                                }
                                false => {
                                    hints_cache.insert(
                                        (closet_partition_id, VectorId(new_vector.id)),
                                        min_span_tree
                                            .dijkstra_weights(VectorId(new_vector.id))
                                            .unwrap(),
                                    );

                                    cached_partition_hints
                                        .entry(closet_partition_id)
                                        .or_insert_with(|| {
                                            let mut set = HashSet::new();
                                            set.insert((
                                                closet_partition_id,
                                                VectorId(new_vector.id),
                                            ));

                                            set
                                        })
                                        .insert((closet_partition_id, VectorId(new_vector.id)));

                                    &hints_cache[&(closet_partition_id, VectorId(new_vector.id))]
                                }
                            };

                            let Ok(trail) = min_span_tree.find_trail_with_hints(
                                inter_edge.0 .1,
                                VectorId(new_vector.id),
                                &hints,
                            ) else {
                                event!(
                                    Level::DEBUG,
                                    "Failed to find trail:\n{min_span_tree:#?}\n{:?}\n{:?} => {:?}",
                                    VectorId(new_vector.id),
                                    inter_edge.0 .1,
                                    inter_edge.1,
                                );

                                todo!()
                            };

                            let Some(trail) = trail else {
                                event!(
                                    Level::DEBUG,
                                    "Failed to find trail:\n{min_span_tree:#?}\n{:?}\n{:?} => {:?}",
                                    VectorId(new_vector.id),
                                    inter_edge.0 .1,
                                    inter_edge.1,
                                );
                                todo!()
                            };
>>>>>>> b7b9d14b

                            mst.find_trail(start_vector, *end_vector)
                                .unwrap()
                                .unwrap()
                                .1
                                .into_iter()
                                .map(|(id_1, id_2, weight)| {
                                    ((start_partition, id_1), (start_partition, id_2), weight)
                                })
                                .collect()
                        };

                        // intermediate
                        {
                            let mut iter = skipping_trail.iter().peekable();

                            while let Some(cur) = iter.next() {
                                let (_, (partition_id, start_vector), _) = cur;

<<<<<<< HEAD
                                let Some(((_, end_vector), _, _)) = iter.peek() else {
                                    continue;
                                };
=======
                            let min_span_tree =
                                resolve_buffer!(ACCESS, local_mst_buffer, partition_id_1);
>>>>>>> b7b9d14b

                                if start_vector == end_vector {
                                    continue;
                                }

<<<<<<< HEAD
                                // insert caching

                                let mst = resolve_buffer!(ACCESS, local_mst_buffer, *partition_id);
                                let Some(mst) = &*mst.read().await else {
                                    todo!();
                                };
                                println!("{start_vector:?} -> {end_vector:?}\n{mst:#?}");

                                edges.extend(
                                    mst.find_trail(*start_vector, *end_vector)
                                        .unwrap()
                                        .unwrap()
                                        .1
                                        .into_iter()
                                        .map(|(id_1, id_2, weight)| {
                                            ((*partition_id, id_1), (*partition_id, id_2), weight)
                                        }),
=======
                            let Ok(trail) = min_span_tree.find_trail(vector_id_1, vector_id_2)
                            else {
                                event!(
                                    Level::DEBUG,
                                    "Failed to find trail:\n{min_span_tree:#?}\n{:?}\n{:?} => {:?}",
                                    VectorId(new_vector.id),
                                    (partition_id_2, vector_id_2),
                                    (partition_id_3, vector_id_3)
>>>>>>> b7b9d14b
                                );
                            }
                        }

                        // last edge
                        {
                            let (_, (_, start_vector), _weight) = skipping_trail.last().unwrap();

                            if start_vector == &VectorId(new_vector.id) {
                                continue;
                            }

<<<<<<< HEAD
                            let mst =
                                resolve_buffer!(ACCESS, local_mst_buffer, closet_partition_id);
                            let Some(mst) = &*mst.read().await else {
                                todo!();
=======
                            let min_span_tree = resolve_buffer!(
                                ACCESS,
                                local_mst_buffer,
                                *partition_id_1,
                                [*target_partition_id]
                            );

                            let Some(min_span_tree) = &mut *min_span_tree.write().await else {
                                todo!()
                            };

                            // let hints =
                            //     match hints_cache.contains_key(&(*partition_id_1, *vector_id_1)) {
                            //         true => &hints_cache[&(*partition_id_1, *vector_id_1)],
                            //         false => {
                            //             hints_cache.insert(
                            //                 (*partition_id_1, *vector_id_1),
                            //                 min_span_tree.dijkstra_weights(*vector_id_1).unwrap(),
                            //             );

                            //             cached_partition_hints
                            //                 .entry(*partition_id_1)
                            //                 .or_insert_with(|| {
                            //                     let mut set = HashSet::new();
                            //                     set.insert((*partition_id_1, *vector_id_1));

                            //                     set
                            //                 })
                            //                 .insert((*partition_id_1, *vector_id_1));

                            //             &hints_cache[&(*partition_id_1, *vector_id_1)]
                            //         }
                            //     };

                            let Ok(path) = min_span_tree.find_trail(
                                target_vector_id,
                                *vector_id_1,
                                // &hints,
                            ) else {
                                event!(
                                    Level::DEBUG,
                                    "Failed to find trail:\n{min_span_tree:?}\n{:?}\n{:?} => {:?}",
                                    VectorId(new_vector.id),
                                    vector_id_1,
                                    target_vector_id
                                );
                                todo!()
>>>>>>> b7b9d14b
                            };
                            println!(
                                "{start_vector:?} -> {:?}\n{mst:#?}",
                                VectorId(new_vector.id)
                            );

                            edges.extend(
                                mst.find_trail(*start_vector, VectorId(new_vector.id))
                                    .unwrap()
                                    .unwrap()
                                    .1
                                    .into_iter()
                                    .map(|(id_1, id_2, weight)| {
                                        ((start_partition, id_1), (start_partition, id_2), weight)
                                    }),
                            );
                        };

                        // add inter_edges
                        edges.extend(skipping_trail.clone());

                        edges
                    };

                    // get max edge
                    let max_edge = edges.into_iter().fold(
                        (
                            (PartitionId(Uuid::nil()), VectorId(Uuid::nil())),
                            (PartitionId(Uuid::nil()), VectorId(Uuid::nil())),
                            A::min(),
                        ),
                        |acc, next| match acc.2 < next.2 {
                            true => next,
                            false => acc,
                        },
                    );

                    let ((partition_id_1, vector_id_1), (partition_id_2, vector_id_2), max_weight) =
                        max_edge;

                    if *partition_id_1 == Uuid::nil() {
                        continue;
                    }

                    if max_weight <= dist_map[&start_vector] {
                        continue;
<<<<<<< HEAD
                    }

                    println!("Remove edge: {:?}", ((partition_id_1, vector_id_1), (partition_id_2, vector_id_2), max_weight));
=======
                    };
                    // update cached data
                    {
                        if cached_partitions.contains_key(&partition_id_1) {
                            for (partition_id, vector_1, vector_2) in
                                cached_partitions.remove(&partition_id_1).unwrap()
                            {
                                partition_path_cache.remove(&(partition_id, vector_1, vector_2));
                                partition_path_cache.remove(&(partition_id, vector_2, vector_1));
                            }
                        }
                        if cached_partitions.contains_key(&partition_id_2) {
                            for (partition_id, vector_1, vector_2) in
                                cached_partitions.remove(&partition_id_2).unwrap()
                            {
                                partition_path_cache.remove(&(partition_id, vector_1, vector_2));
                                partition_path_cache.remove(&(partition_id, vector_2, vector_1));
                            }
                        }

                        if cached_partition_hints.contains_key(&partition_id_1) {
                            for id in cached_partition_hints.remove(&partition_id_1).unwrap() {
                                cached_partition_hints.remove(&partition_id_1);
                                hints_cache.remove(&id);
                            }
                        };

                        if cached_partition_hints.contains_key(&partition_id_2) {
                            for id in cached_partition_hints.remove(&partition_id_2).unwrap() {
                                cached_partition_hints.remove(&partition_id_2);
                                hints_cache.remove(&id);
                            }
                        };
                    }
                    local_inter_graph.add_edge(
                        closet_partition_id,
                        target_partition_id,
                        (
                            *weight,
                            (closet_partition_id, VectorId(new_vector.id)),
                            (target_partition_id, target_vector_id),
                        ),
                    );

                    if new_edges.contains_key(&(vector_id_1, vector_id_2))
                        || new_edges.contains_key(&(vector_id_2, vector_id_1))
                    {
                        new_edges.remove(&(vector_id_1, vector_id_2));
                        new_edges.remove(&(vector_id_2, vector_id_1));
                    }
                    if !deleted_edges.contains(&(vector_id_2, vector_id_1)) {
                        deleted_edges.insert((vector_id_1, vector_id_2));
                    }

                    if deleted_edges.contains(&(VectorId(new_vector.id), target_vector_id))
                        || deleted_edges.contains(&(target_vector_id, VectorId(new_vector.id)))
                    {
                        deleted_edges.remove(&(VectorId(new_vector.id), target_vector_id));
                        deleted_edges.remove(&(target_vector_id, VectorId(new_vector.id)));
                    }

                    if !new_edges.contains_key(&(target_vector_id, VectorId(new_vector.id))) {
                        new_edges.insert((VectorId(new_vector.id), target_vector_id), *weight);
                    }

                    // update_cluster(&mut local_cluster_sets, &weight, VectorId(new_vector.id), target_vector_id)
                    //     .await;
>>>>>>> b7b9d14b

                    // delete edge
                    match partition_id_1 == partition_id_2 {
                        true => {
                            let split_partition_id = partition_id_1;

<<<<<<< HEAD
                            let mst = resolve_buffer!(ACCESS, local_mst_buffer, split_partition_id);
                            let Some(mst) = &mut *mst.write().await else {
                                todo!();
                            };

                            let partition =
                                resolve_buffer!(ACCESS, local_partition_buffer, split_partition_id);
=======
                            let min_span_tree = resolve_buffer!(
                                ACCESS,
                                local_mst_buffer,
                                split_partition_id,
                                [*target_partition_id]
                            );
                            let Some(min_span_tree) = &mut *min_span_tree.write().await else {
                                todo!()
                            };

                            let partition = resolve_buffer!(
                                ACCESS,
                                local_partition_buffer,
                                split_partition_id,
                                [*target_partition_id]
                            );
>>>>>>> b7b9d14b
                            let Some(partition) = &mut *partition.write().await else {
                                todo!();
                            };

<<<<<<< HEAD
                            // remove edge
                            mst.remove_edge(vector_id_1, vector_id_2);

                            // split graph
                            let Ok([pair_1, pair_2]) = split_partition::<
                                A,
                                B,
                                FirstTreeSplitStrategy,
                                PARTITION_CAP,
                                VECTOR_CAP,
                            >(
                                partition, mst, &mut local_inter_graph
                            ) else {
                                todo!()
                            };
=======
                            let _ = min_span_tree.remove_edge(vector_id_1, vector_id_2).unwrap();
                            // let _ = remove_cluster_edge(cluster_sets, vector_id_1, vector_id_2);

                            let [pair_1, pair_2] =
                                split_partition::<
                                    A,
                                    B,
                                    FirstTreeSplitStrategy,
                                    PARTITION_CAP,
                                    VECTOR_CAP,
                                >(
                                    partition, min_span_tree, &mut local_inter_graph
                                )
                                .unwrap();
                            // split_partition_into_trees(partition, min_span_tree, inter_graph)
                            //     .unwrap();
>>>>>>> b7b9d14b

                            let (pair_1, pair_2) = match pair_1.0.id == *split_partition_id {
                                true => (pair_1, pair_2),
                                false => (pair_2, pair_1),
                            };

                            {
                                let (new_partition, new_mst) = pair_1;

                                if new_partition.id != *split_partition_id {
                                    todo!()
                                }

                                *partition = new_partition;
                                *mst = new_mst;

                                let target_meta: &mut Meta<A, B> =
                                    &mut *local_meta_data[&*split_partition_id].write().await;

                                target_meta.size = partition.size;
                                target_meta.centroid = partition.centroid();

                                target_meta.edge_length = (
                                    match mst.smallest_edge() {
                                        Some(x) => x.2,
                                        None => A::max(),
                                    },
                                    match mst.largest_edge() {
                                        Some(x) => x.2,
                                        None => A::min(),
                                    },
                                );
                            }

                            if split_partition_id == start_partition {
                                neighbor_partitions.insert(PartitionId(pair_2.0.id));
                            }

                            let (new_partition, new_mst) = pair_2;

<<<<<<< HEAD
                            if new_mst.1.contains_key(&VectorId(new_vector.id)) {
=======
                            if new_min_span_tree.1.contains_key(&VectorId(new_vector.id)) {
                                event!(
                                    Level::DEBUG,
                                    "Updating closet_partition_id: {closet_partition_id:?}->{split_partition_id:?}"
                                );
>>>>>>> b7b9d14b
                                closet_partition_id = PartitionId(new_partition.id);
                            }

                            local_meta_data.insert(
                                new_partition.id,
                                Arc::new(RwLock::new(Meta::new(
                                    PartitionId(new_partition.id),
                                    new_partition.size,
                                    new_partition.centroid(),
                                    (
                                        match new_mst.smallest_edge() {
                                            Some(x) => x.2,
                                            None => A::max(),
                                        },
                                        match new_mst.largest_edge() {
                                            Some(x) => x.2,
                                            None => A::min(),
                                        },
                                    ),
                                ))),
                            );

                            resolve_buffer!(
                                PUSH,
                                local_mst_buffer,
<<<<<<< HEAD
                                new_mst,
                                [*start_partition, *split_partition_id]
=======
                                new_min_span_tree,
                                [*target_partition_id, *split_partition_id]
>>>>>>> b7b9d14b
                            );
                            resolve_buffer!(
                                PUSH,
                                local_partition_buffer,
                                new_partition,
                                [*start_partition, *split_partition_id]
                            );
                        }
                        false => {
                            local_inter_graph.remove_edge(
                                (partition_id_1, vector_id_1),
                                (partition_id_2, vector_id_2),
                            );
<<<<<<< HEAD
=======
                            let _ = local_inter_graph
                                .remove_edge(
                                    (partition_id_1, vector_id_1),
                                    (partition_id_2, vector_id_2),
                                )
                                .unwrap();

                            // let _ = remove_cluster_edge(cluster_sets, vector_id_1, vector_id_2);
>>>>>>> b7b9d14b
                        }
                    }

<<<<<<< HEAD
                    // add edge
                    local_inter_graph.add_edge(
                        start_partition,
                        closet_partition_id,
                        (
                            dist_map[&start_vector],
                            (start_partition, start_vector),
                            (closet_partition_id, VectorId(new_vector.id)),
                        ),
                    );
=======
                    partition_trail = {
                        let Ok(partition_trail) =
                            local_inter_graph.find_trail(closet_partition_id, target_partition_id)
                        else {
                            todo!()
                            // continue 'ordered_edges_loop; // Should be replaced with panic as this edge case should never happen
                        };
>>>>>>> b7b9d14b

                    skipping_trail = vec![(
                        (start_partition, start_vector),
                        (closet_partition_id, VectorId(new_vector.id)),
                        dist_map[&start_vector],
                    )];
                }
            }
        }
    }

    println!("{:?} - flush local into global", new_vector.id);
    {
        let partition_buffer = &mut *partition_buffer.write().await;

        flush(local_partition_buffer, partition_buffer).await;
    }
    {
        let mst_buffer = &mut *mst_buffer.write().await;

        flush(local_mst_buffer, mst_buffer).await;
    }
    {
        let meta_data = &mut *meta_data.write().await;

        for key in local_meta_data.keys() {
            match meta_data.contains_key(&key) {
                true => {
                    println!("{:?} - update meta data {key:}", new_vector.id);
                    let mut meta = lock![(meta_data[key], WRITE)];
                    println!("{:?} - got global meta {key:}", new_vector.id);
                    let data = lock![(local_meta_data[key], READ)];
                    println!("{:?} - got local meta {key:}", new_vector.id);
                    *meta = (*data).clone();
                }
                false => {
                    println!("{:?} - insert meta data {key:}", new_vector.id);
                    let data = lock![(local_meta_data[key], READ)];
                    meta_data.insert(*key, Arc::new(RwLock::new((*data).clone())));
                }
            }
        }
    }
    {
        let inter_graph = &mut *inter_graph.write().await;

        for node in local_inter_graph.1.keys() {
            if inter_graph.1.contains_key(node) {
                continue;
            }
            inter_graph.add_node(*node);
        }

        let mut existing_edges: HashSet<((PartitionId, VectorId), (PartitionId, VectorId))> =
            HashSet::new();
        for edge in inter_graph.0.edge_references() {
            let (w, id1, id2) = edge.weight();
            let key = (*id1, *id2);
            let rev_key = (*id2, *id1); // because it's undirected
            existing_edges.insert(key);
            existing_edges.insert(rev_key);
        }

        for edge in local_inter_graph.0.edge_references() {
            let id1 = local_inter_graph.0[edge.source()];
            let id2 = local_inter_graph.0[edge.target()];
            let weight = edge.weight().clone();
            let key = (weight.1, weight.2);

            if !existing_edges.contains(&key) {
                inter_graph.add_edge(id1, id2, weight);
                existing_edges.insert(key);
                existing_edges.insert((weight.2, weight.1)); // undirected
            }
        }

        (new_edges, deleted_edges)
    };

    // merge splits
    {
        for sink_id in &write_partitions {
            let mut delete_ids = Vec::new();

            let sink_partition = resolve_buffer!(ACCESS, local_partition_buffer, *sink_id);
            let Some(sink_partition) = &mut *sink_partition.write().await else {
                todo!()
            };
            let sink_mst = resolve_buffer!(ACCESS, local_mst_buffer, *sink_id);
            let Some(sink_mst) = &mut *sink_mst.write().await else {
                todo!()
            };
            {
                let data = &mut *local_meta_data[&*sink_id].write().await;

                'bfs_loop: loop {
                    // bfs from sink
                    let neighbors: Vec<_> = local_inter_graph
                        .0
                        .edges(local_inter_graph.1[sink_id])
                        .map(|edge_ref| {
                            let source = local_inter_graph.0[edge_ref.source()];
                            let target = local_inter_graph.0[edge_ref.target()];

                            match source.0 == **sink_id {
                                true => target,
                                false => source,
                            }
                        })
                        .filter(|target| !write_partitions.contains(&PartitionId(target.0)))
                        .filter(|target| !read_partitions.contains(&PartitionId(target.0)))
                        .collect();

                    if neighbors.len() == 0 {
                        break 'bfs_loop;
                    }

                    // update sink
                    for source_id in neighbors {
                        let result = {
                            // println!("Getting source partition :- {source_id:?}");
                            let source_partition = resolve_buffer!(
                                ACCESS,
                                local_partition_buffer,
                                source_id,
                                [**sink_id]
                            );
                            let Some(source_partition) = &*source_partition.read().await else {
                                todo!()
                            };

                            // println!("Getting source mst :- {source_id:?}");
                            let source_mst =
                                resolve_buffer!(ACCESS, local_mst_buffer, source_id, [**sink_id]);
                            let Some(source_mst) = &*source_mst.read().await else {
                                todo!()
                            };
                            // println!("{acquired_partitions:?}\n{local_inter_graph:#?}\n{sink_partition:#?}\n{source_partition:#?}");

                            merge_partition_into(
                                (&sink_partition, &sink_mst),
                                (&source_partition, &source_mst),
                                &mut local_inter_graph,
                            )
                        };

                        match result {
                            Ok((new_partition, new_mst)) => {
                                // println!("{new_partition:#?}");

                                *sink_partition = new_partition;
                                *sink_mst = new_mst;

                                data.size = sink_partition.size;
                                data.centroid = sink_partition.centroid();
                                // data.edge_length = (
                                //     A::min(data.edge_length.0, ),
                                //     A::max(data.edge_length.1, )
                                // )

                                delete_ids.push(*source_id);
                                let _ = local_partition_buffer
                                    .delete_value(&*source_id)
                                    .await
                                    .unwrap();
                                let _ = local_mst_buffer.delete_value(&*source_id).await.unwrap();
                            }
                            Err(MergeError::Overflow) => {
                                break 'bfs_loop;
                            }
                            _ => {
                                todo!()
                            }
                        }
                    }
                }
            }
            for id in delete_ids {
                local_meta_data.remove(&id);
            }
        }
    }

    // update global using local data
    println!("{:?} :- Update global", new_vector.id);
    {
        {
            // flush partition buffer
            let partition_buffer = &mut *partition_buffer.write().await;

            let _ = flush(local_partition_buffer, partition_buffer)
                .await
                .unwrap();

            // let _ = fs::remove_dir_all(&format!("data/local/{}/partitions", transaction_id.to_string())).unwrap();
        }
        {
            // flush mst buffer
            let mst_buffer = &mut *mst_buffer.write().await;

            let _ = flush(local_mst_buffer, mst_buffer).await.unwrap();
            // let _ = fs::remove_dir_all(&format!("data/local/{}/graph", transaction_id.to_string())).unwrap();
        }
        {
            // update meta_data & inter_graph together
            let meta_data = &mut *meta_data.write().await;
            let inter_graph = &mut *inter_graph.write().await;
            let cluster_sets = &mut *cluster_sets.write().await;
            {
                for (id, local_data) in local_meta_data {
                    match meta_data.contains_key(&id) {
                        true => {
                            let data = &mut *meta_data[&id].write().await;

                            *data = (&*local_data.read().await).clone()
                        }
                        false => {
                            meta_data.insert(
                                id,
                                Arc::new(RwLock::new((&*local_data.read().await).clone())),
                            );
                        }
                    }
                }
            }

            {
                // println!("global:\n{inter_graph:#?}local:\n{local_inter_graph:#?}");
                let mut local_edges = HashSet::new();
                let mut edges = HashMap::new();
                for (id, idx) in &local_inter_graph.1 {
                    if !inter_graph.1.contains_key(&id) {
                        inter_graph.add_node(*id);
                    }

                    for edge_ref in local_inter_graph.0.edges(*idx) {
                        let (weight, id_1, id_2) = edge_ref.weight();

                        local_edges.insert(((*id_1), (*id_2)));
                        edges.insert(((*id_1), (*id_2)), *weight);

                        local_edges.insert(((*id_2), (*id_1)));
                        edges.insert(((*id_2), (*id_1)), *weight);
                    }
                }

                let mut global_edges = HashSet::new();
                for (id, _) in &local_inter_graph.1 {
                    for edge_ref in inter_graph.0.edges(inter_graph.1[&id]) {
                        let (_, id_1, id_2) = edge_ref.weight();

                        if !acquired_partitions.contains(&id_1.0) {
                            continue;
                        }
                        if !acquired_partitions.contains(&id_2.0) {
                            continue;
                        }

                        global_edges.insert(((*id_1), (*id_2)));
                        global_edges.insert(((*id_2), (*id_1)));
                    }
                }

                // remove edges
                for (id_1, id_2) in global_edges.difference(&local_edges) {
                    inter_graph.remove_edge(*id_1, *id_2);
                    inter_graph.remove_edge(*id_2, *id_1);
                }

                // add new edges
                let mut visited_edges = HashSet::new();
                for (id_1, id_2) in local_edges.difference(&global_edges) {
                    if visited_edges.contains(&(id_1, id_2)) {
                        continue;
                    }
                    visited_edges.insert((id_1, id_2));
                    visited_edges.insert((id_2, id_1));

                    inter_graph.add_edge(id_1.0, id_2.0, (edges[&(*id_1, *id_2)], *id_1, *id_2))
                }
                // println!("final global: {inter_graph:#?}");
            }

            {
                for cluster_set in cluster_sets.iter_mut() {
                    let cluster_id = cluster_set.new_cluster().await.unwrap();
                    let _ = cluster_set
                        .new_cluster_from_vector(VectorId(new_vector.id), cluster_id)
                        .await
                        .unwrap();
                }
                
                for ((id_1, id_2), dist) in new_edges {
                    update_cluster(cluster_sets, &dist, id_1, id_2).await;
                }

                for (id_1, id_2) in deleted_edges {
                    remove_cluster_edge(cluster_sets, id_1, id_2).await;
                }
            }
        }
        let _ = fs::remove_dir_all(&format!("data/local/{}", transaction_id.to_string())).unwrap();
    }

<<<<<<< HEAD
    std::fs::remove_dir_all(format!("data/local/{}", id.to_string())).unwrap();

    println!("{:?} :- Done", new_vector.id);

    let cmd = AccessCommand::Release {
        resource_ids: required_partitions.iter().map(|x| *x).collect(),
        access_type: AccessType::Write,
    };
    let _ = access_tx.send(cmd).await;

    // todo!()
=======
    println!("{:?} :- Release acquired_partitions", new_vector.id);
    let _ = access_tx
        .send(BankerMessage::ReleaseAccess {
            transaction_id,
            partitions: acquired_partitions.iter().map(|x| *x).collect(),
        })
        .await
        .unwrap();

    Ok(())
}
fn add_into_partition<
    A: PartialEq + Clone + Copy + Field<A>,
    B: VectorSpace<A> + Sized + Clone + Copy + PartialEq + From<VectorSerial<A>>,
    const PARTITION_CAP: usize,
    const VECTOR_CAP: usize,
>(
    vector: VectorEntry<A, B>,
    partition: &mut Partition<A, B, PARTITION_CAP, VECTOR_CAP>,
) -> Result<(), PartitionErr> {
    if partition.size == PARTITION_CAP {
        return Err(PartitionErr::Overflow);
    };

    partition.vectors[partition.size] = Some(vector);

    partition.centroid = B::add(&partition.centroid, &vector.vector);

    partition.size = partition.size + 1;

>>>>>>> b7b9d14b
    Ok(())
}

// pub async fn batch_add<
//     A: PartialEq
//         + PartialOrd
//         + Clone
//         + Copy
//         + Field<A>
//         + for<'a> rkyv::Serialize<
//             rancor::Strategy<
//                 rkyv::ser::Serializer<
//                     rkyv::util::AlignedVec,
//                     rkyv::ser::allocator::ArenaHandle<'a>,
//                     rkyv::ser::sharing::Share,
//                 >,
//                 rancor::Error,
//             >,
//         > + Debug
//         + Extremes,
//     B: VectorSpace<A>
//         + Sized
//         + Clone
//         + Copy
//         + PartialEq
//         + Extremes
//         + From<VectorSerial<A>>
//         + Debug
//         + HasPosition<Scalar = f32>,
//     const PARTITION_CAP: usize,
//     const VECTOR_CAP: usize,
//     const MAX_LOADED: usize,
// >(
//     value: Vec<VectorEntry<A, B>>,
//
//     inter_graph: Arc<RwLock<InterPartitionGraph<A>>>,
//
//     partition_buffer: Arc<
//         RwLock<
//             DataBuffer<
//                 Partition<A, B, PARTITION_CAP, VECTOR_CAP>,
//                 PartitionSerial<A>,
//                 Global,
//                 MAX_LOADED,
//             >,
//         >,
//     >,
//     min_spanning_tree_buffer: Arc<
//         RwLock<DataBuffer<IntraPartitionGraph<A>, GraphSerial<A>, Global, MAX_LOADED>>,
//     >,
//
//     meta_data: Arc<RwLock<HashMap<Uuid, Arc<RwLock<Meta<A, B>>>>>>,
//
//     cluster_sets: Arc<RwLock<Vec<ClusterSet<A>>>>,
//
//     access_tx: Sender<AccessCommand>,
//
//     #[cfg(feature = "benchmark")] benchmark: Benchmark,
// ) -> Result<(), PartitionErr>
// where
//     VectorSerial<A>: From<B>,
//     for<'a> <A as Archive>::Archived:
//         CheckBytes<Strategy<Validator<ArchiveValidator<'a>, SharedValidator>, rancor::Error>>,
//     [ArchivedVectorEntrySerial<A>]:
//         DeserializeUnsized<[VectorEntrySerial<A>], Strategy<Pool, rancor::Error>>,
//     [<A as Archive>::Archived]: DeserializeUnsized<[A], Strategy<Pool, rancor::Error>>,
//     [ArchivedTuple3<u32_le, u32_le, <A as Archive>::Archived>]:
//         DeserializeUnsized<[(usize, usize, A)], Strategy<Pool, rancor::Error>>,
//     f32: From<A>,
// {
//     todo!()
// }

async fn first_insert<
    A: PartialEq
        + PartialOrd
        + Clone
        + Copy
        + Field<A>
        + for<'a> rkyv::Serialize<
            rancor::Strategy<
                rkyv::ser::Serializer<
                    rkyv::util::AlignedVec,
                    rkyv::ser::allocator::ArenaHandle<'a>,
                    rkyv::ser::sharing::Share,
                >,
                rancor::Error,
            >,
        > + Debug
        + Extremes,
    B: VectorSpace<A>
        + Sized
        + Clone
        + Copy
        + PartialEq
        + Extremes
        + From<VectorSerial<A>>
        + Debug
        + HasPosition<Scalar = f32>,
    const PARTITION_CAP: usize,
    const VECTOR_CAP: usize,
    const MAX_LOADED: usize,
>(
    vector_entry: VectorEntry<A, B>,

    partition_id: PartitionId,

    meta: &mut Meta<A, B>,
    partition_buffer: &mut DataBuffer<
        Partition<A, B, PARTITION_CAP, VECTOR_CAP>,
        PartitionSerial<A>,
        Global,
        MAX_LOADED,
    >,
    min_spanning_tree_buffer: &mut DataBuffer<
        IntraPartitionGraph<A>,
        GraphSerial<A>,
        Global,
        MAX_LOADED,
    >,
    inter_graph: &mut InterPartitionGraph<A>,
    cluster_sets: &mut Vec<ClusterSet<A>>,
) -> Result<(), ()>
where
    VectorSerial<A>: From<B>,
    for<'a> <A as Archive>::Archived:
        CheckBytes<Strategy<Validator<ArchiveValidator<'a>, SharedValidator>, rancor::Error>>,
    [ArchivedVectorEntrySerial<A>]:
        DeserializeUnsized<[VectorEntrySerial<A>], Strategy<Pool, rancor::Error>>,
    [<A as Archive>::Archived]: DeserializeUnsized<[A], Strategy<Pool, rancor::Error>>,
    [ArchivedTuple3<u32_le, u32_le, <A as Archive>::Archived>]:
        DeserializeUnsized<[(usize, usize, A)], Strategy<Pool, rancor::Error>>,
    f32: From<A>,
{
    let partition = resolve_buffer!(ACCESS, partition_buffer, partition_id);

    let Some(partition) = &mut *partition.write().await else {
        todo!()
    };
    add_into_partition(vector_entry, partition)
        .expect("Unable to insert value into empty partition");

    let tree = resolve_buffer!(ACCESS, min_spanning_tree_buffer, partition_id);

    let Some(tree) = &mut *tree.write().await else {
        todo!()
    };

    tree.add_node(VectorId(vector_entry.id));

    meta.size = partition.size;
    meta.centroid = partition.centroid();
    // meta.edge_length = (todo!(), todo!());

    for cluster_set in cluster_sets.iter_mut() {
        event!(Level::DEBUG, "cluster_set({:?})", cluster_set.threshold);
        let cluster_id = cluster_set.new_cluster().await.unwrap();
        let _ = cluster_set
            .new_cluster_from_vector(VectorId(vector_entry.id), cluster_id)
            .await
            .unwrap();
    }

    // access_tx
    //     .send(AccessCommand::Release {
    //         resource_ids: required_ids.iter().map(|x| *x).collect(),
    //         access_type: AccessType::Write,
    //     })
    //     .await;

    return Ok(());
}

fn add_into_partition<
    A: PartialEq + Clone + Copy + Field<A>,
    B: VectorSpace<A> + Sized + Clone + Copy + PartialEq + From<VectorSerial<A>>,
    const PARTITION_CAP: usize,
    const VECTOR_CAP: usize,
>(
    vector: VectorEntry<A, B>,
    partition: &mut Partition<A, B, PARTITION_CAP, VECTOR_CAP>,
) -> Result<(), PartitionErr> {
    if partition.size == PARTITION_CAP {
        return Err(PartitionErr::Overflow);
    };

    partition.vectors[partition.size] = Some(vector);

    partition.centroid = B::add(&partition.centroid, &vector.vector);

    partition.size = partition.size + 1;

    Ok(())
}

struct DelaunayVertex<A: Into<f32>, B: HasPosition<Scalar = f32>> {
    id: PartitionId,
    vertex: B,
    _phantom: PhantomData<A>,
}
impl<A: Debug + Into<f32>, B: HasPosition<Scalar = f32>> HasPosition for DelaunayVertex<A, B> {
    type Scalar = f32;

    fn position(&self) -> spade::Point2<Self::Scalar> {
        self.vertex.position()
    }
}

async fn get_neighbors<
    A: PartialEq
        + PartialOrd
        + Clone
        + Copy
        + Field<A>
        + for<'a> rkyv::Serialize<
            rancor::Strategy<
                rkyv::ser::Serializer<
                    rkyv::util::AlignedVec,
                    rkyv::ser::allocator::ArenaHandle<'a>,
                    rkyv::ser::sharing::Share,
                >,
                rancor::Error,
            >,
        > + Debug
        + Extremes,
    B: VectorSpace<A>
        + Sized
        + Clone
        + Copy
        + PartialEq
        + Extremes
        + From<VectorSerial<A>>
        + Debug
        + HasPosition<Scalar = f32>,
    const VECTOR_CAP: usize,
>(
    inter_graph: &InterPartitionGraph<A>,
<<<<<<< HEAD
=======
    closet_partition_id: PartitionId,
>>>>>>> b7b9d14b
    meta_data: &HashMap<Uuid, Arc<RwLock<Meta<A, B>>>>,

    closet_partition_id: PartitionId,
) -> Vec<PartitionId>
where
    f32: From<A>,
{
    let graph_neighbors = inter_graph
        .0
        .edges(inter_graph.1[&closet_partition_id])
        .map(|edge| edge.weight())
        .map(|edge| (edge.1 .0, edge.2 .0))
        .map(
            |(partition_id_1, partition_id_2)| match partition_id_1 == closet_partition_id {
                true => partition_id_2,
                false => partition_id_1,
            },
        )
        // .flatten()
        .collect::<HashSet<PartitionId>>()
        .drain()
        .collect();

    if inter_graph.1.len() < 3 {
        return graph_neighbors;
    }

    let mut triangulation: DelaunayTriangulation<DelaunayVertex<A, B>> =
        DelaunayTriangulation::new();

    if VECTOR_CAP > 2 {
        // let data: Vec<Vec<f32>> = Vec::new();

        // for (id, meta_data) in meta_data {
        //     let meta_data = &*meta_data.read().await;

        //     let centroid = meta_data.centroid;

        //     let vertex = DelaunayVertex {
        //         id: PartitionId(*id),
        //         vertex: centroid,
        //         _phantom: PhantomData::<A>,
        //     };
        //     data.append(vertex.into());
        // }

        // let model = umap(data);

        // let transformed = model.transform(data);

        // for data in transformed {
        //     let _ = triangulation.insert(data);
        // }
        todo!()
    } else {
        for (id, meta) in meta_data {
            let meta = &*meta.read().await;

            let centroid = meta.centroid;

            let vertex = DelaunayVertex {
                id: PartitionId(*id),
                vertex: centroid,
                _phantom: PhantomData::<A>,
            };
            let _ = triangulation.insert(vertex);
        }
    }

    triangulation
        .inner_faces()
        .filter(|face_handle| {
            let vertices = face_handle.vertices();

            vertices
                .iter()
                .any(|vertex| vertex.data().id == closet_partition_id)
        })
        .flat_map(|face_handle| {
            face_handle
                .adjacent_edges()
                .iter()
                .map(|edge_handle| [edge_handle.from().data().id, edge_handle.to().data().id])
                .filter(|[from, to]| from == &closet_partition_id || to == &closet_partition_id)
                .flatten()
                .collect::<Vec<_>>()
        })
        .chain(graph_neighbors.into_iter())
        .collect::<HashSet<_>>()
        .into_iter()
        .collect()
}

<<<<<<< HEAD
fn find_required_partitions<
=======
fn get_required_partitions<
>>>>>>> b7b9d14b
    A: PartialEq
        + PartialOrd
        + Clone
        + Copy
        + Field<A>
        + for<'a> rkyv::Serialize<
            rancor::Strategy<
                rkyv::ser::Serializer<
                    rkyv::util::AlignedVec,
                    rkyv::ser::allocator::ArenaHandle<'a>,
                    rkyv::ser::sharing::Share,
                >,
                rancor::Error,
            >,
        > + Debug
        + Extremes,
>(
    sources: &[PartitionId],
    sink: &PartitionId,
    inter_graph: &InterPartitionGraph<A>,
) -> HashSet<PartitionId> {
    let mut required_partitions = HashSet::new();

    for source in sources {
        if source == sink {
            continue;
        }

<<<<<<< HEAD
        let Ok(Some((_, path))) = inter_graph.find_trail(*source, *sink) else {
            todo!();
        };
=======
        let (_, path) = inter_graph
            .find_trail(*source, *sink)
            .expect("Err in finding trail")
            .expect(&format!(
                "Couldn't find a trail from {:?} -> {:?}",
                source, sink
            ));
>>>>>>> b7b9d14b

        path.iter().for_each(|((partition_id, _), ..)| {
            required_partitions.insert(*partition_id);
        });
    }
    required_partitions.insert(*sink);

    required_partitions
<<<<<<< HEAD
=======
}

// find better name
fn expand<
    A: PartialEq
        + PartialOrd
        + Clone
        + Copy
        + Field<A>
        + for<'a> rkyv::Serialize<
            rancor::Strategy<
                rkyv::ser::Serializer<
                    rkyv::util::AlignedVec,
                    rkyv::ser::allocator::ArenaHandle<'a>,
                    rkyv::ser::sharing::Share,
                >,
                rancor::Error,
            >,
        > + Debug
        + Extremes,
>(
    sources: &[PartitionId],
    inter_graph: &InterPartitionGraph<A>,
) -> HashSet<PartitionId> {
    let mut partitions: HashSet<PartitionId> = sources.iter().map(|x| *x).collect();

    for source in sources {
        for edge_ref in inter_graph.0.edges(inter_graph.1[source]) {
            let (_, (partition_id_1, _), (partition_id_2, _)) = edge_ref.weight();

            partitions.insert(*partition_id_1);
            partitions.insert(*partition_id_2);
        }
    }

    partitions
}

fn split_test_assert<
    A: PartialEq
        + PartialOrd
        + Clone
        + Copy
        + Field<A>
        + for<'a> rkyv::Serialize<
            rancor::Strategy<
                rkyv::ser::Serializer<
                    rkyv::util::AlignedVec,
                    rkyv::ser::allocator::ArenaHandle<'a>,
                    rkyv::ser::sharing::Share,
                >,
                rancor::Error,
            >,
        > + Debug
        + Extremes,
    B: VectorSpace<A> + Copy + Debug,
    const PARTITION_CAP: usize,
    const VECTOR_CAP: usize,
>(
    splits: &[(
        Partition<A, B, PARTITION_CAP, VECTOR_CAP>,
        IntraPartitionGraph<A>,
    )],
) {
    // let splits = vec![(partition, mst)];
    let mut all_vectors: Vec<VectorEntry<A, B>> = vec![];
    // 1. Ensure no duplicate vectors across partitions
    {
        for (split_partition, _) in splits.iter() {
            all_vectors.extend(
                split_partition
                    .vectors
                    .iter()
                    .take(split_partition.size)
                    .map(|x| x.unwrap()),
            );
        }
        let unique_vectors: HashSet<_> = all_vectors.iter().collect();
        assert_eq!(
            all_vectors.len(),
            unique_vectors.len(),
            "Duplicate vectors found across splits"
        );
    }
    // 2. Ensure no duplicate vectors in the same split_partition
    {
        for (split_partition, _) in splits.iter() {
            let mut seen_vectors = HashSet::new();
            for vector in split_partition.vectors.iter().take(split_partition.size) {
                if let Some(vector) = vector {
                    assert!(
                        seen_vectors.insert(VectorId(vector.id)),
                        "Duplicate vector found within a single partition"
                    );
                }
            }
        }
    }

    // 3. Ensure graph-partition consistency
    {
        for (split_partition, split_graph) in splits.iter() {
            let partition_vectors: HashSet<_> =
                split_partition.iter().map(|x| VectorId(x.id)).collect();
            let graph_vectors: HashSet<_> = split_graph.1.iter().map(|(id, _)| *id).collect();

            assert_eq!(
                partition_vectors, graph_vectors,
                "Mismatch between partition and graph vectors"
            );
        }
    }
    // 4. Ensure no data loss: vectors in target should remain after splitting
    {
        let target_vectors: HashSet<_> = splits
            .iter()
            .map(|(partition, _)| partition.iter())
            .flatten()
            .cloned()
            .collect();
        let result_vectors: HashSet<_> = all_vectors.into_iter().collect();

        assert_eq!(
            target_vectors, result_vectors,
            "Some vectors from the target were dropped after splitting"
        );
    }
>>>>>>> b7b9d14b
}<|MERGE_RESOLUTION|>--- conflicted
+++ resolved
@@ -7,12 +7,8 @@
     sync::Arc,
 };
 
-<<<<<<< HEAD
-use petgraph::visit::{EdgeRef, IntoEdgeReferences};
-=======
 use heapify::{make_heap, pop_heap};
 use petgraph::visit::EdgeRef;
->>>>>>> b7b9d14b
 use spade::{DelaunayTriangulation, HasPosition, Triangulation};
 use tokio::sync::{mpsc::Sender, oneshot, RwLock};
 use tracing::{event, Level};
@@ -38,11 +34,7 @@
             cluster::ClusterSet,
             data_buffer::{flush, BufferError, DataBuffer, Global, Local},
             graph::{GraphSerial, IntraPartitionGraph, ReConstruct, UpdateTree},
-<<<<<<< HEAD
-            ids::{PartitionId, VectorId},
-=======
             ids::{ClusterId, PartitionId, VectorId},
->>>>>>> b7b9d14b
             meta::Meta,
             partition::{
                 self, ArchivedVectorEntrySerial, Partition, PartitionErr, PartitionSerial,
@@ -64,159 +56,7 @@
 };
 
 use super::InterPartitionGraph;
-macro_rules! lock {
-    // READ
-    [max_attempts = $max_attempts:expr; $( ($lock:expr, READ) ),+ $(,)? ] => {{
-        let mut attempts = 0;
-        loop {
-            if attempts >= $max_attempts {
-                event!(Level::WARN, "Failed to acquire READ locks after {} attempts", $max_attempts);
-                break None;
-            }
-            attempts += 1;
-
-            let result = async {
-                let guards = (
-                    $(
-                        match $lock.try_read() {
-                            Ok(g) => g,
-                            Err(_) => {
-                                event!(Level::DEBUG, "Failed to acquire READ lock on {}", stringify!($lock));
-                                return None;
-                            }
-                        }
-                    ),+
-                );
-                Some(guards)
-            }.await;
-
-<<<<<<< HEAD
-            if let Some(guards) = result {
-                break Some(guards);
-            }
-
-            tokio::task::yield_now().await;
-        }
-    }};
-
-    // WRITE
-    [max_attempts = $max_attempts:expr; $( ($lock:expr, WRITE) ),+ $(,)? ] => {{
-        let mut attempts = 0;
-        loop {
-            if attempts >= $max_attempts {
-                event!(Level::WARN, "Failed to acquire WRITE locks after {} attempts", $max_attempts);
-                break None;
-            }
-            attempts += 1;
-
-            let result = async {
-                let guards = (
-                    $(
-                        match $lock.try_write() {
-                            Ok(g) => g,
-                            Err(_) => {
-                                event!(Level::DEBUG, "Failed to acquire WRITE lock on {}", stringify!($lock));
-                                return None;
-                            }
-                        }
-                    ),+
-                );
-                Some(guards)
-            }.await;
-
-            if let Some(guards) = result {
-                break Some(guards);
-            }
-
-            tokio::task::yield_now().await;
-        }
-    }};
-
-    // LOCK (mutex)
-    [max_attempts = $max_attempts:expr; $( ($lock:expr, LOCK) ),+ $(,)? ] => {{
-        let mut attempts = 0;
-        loop {
-            if attempts >= $max_attempts {
-                event!(Level::WARN, "Failed to acquire LOCKs after {} attempts", $max_attempts);
-                break None;
-            }
-            attempts += 1;
-
-            let result = async {
-                let guards = (
-                    $(
-                        match $lock.try_lock() {
-                            Ok(g) => g,
-                            Err(_) => {
-                                event!(Level::DEBUG, "Failed to acquire LOCK on {}", stringify!($lock));
-                                return None;
-                            }
-                        }
-                    ),+
-                );
-                Some(guards)
-            }.await;
-
-            if let Some(guards) = result {
-                break Some(guards);
-            }
-
-            tokio::task::yield_now().await;
-        }
-    }};
-
-    [$( ($lock:expr, READ) ),+ $(,)? ] => {{
-        loop {
-            let mut success = true;
-            #[allow(unused_mut)]
-            let result = async {
-                let guards = (
-                    $(
-                        match $lock.try_read() {
-                            Ok(g) => g,
-                            Err(_) => {
-                                event!(Level::DEBUG, "Failed to acquire READ lock on {}", stringify!($lock));
-                                success = false;
-                                return None;
-                            }
-                        }
-                    ),+
-                );
-                Some(guards)
-            }.await;
-
-            if let Some(guards) = result {
-                break guards;
-            }
-            drop(result);
-            tokio::task::yield_now().await;
-        }
-    }};
-    [$( ($lock:expr, WRITE) ),+ $(,)? ] => {{
-        loop {
-            let mut success = true;
-            #[allow(unused_mut)]
-            let result = async {
-                let guards = (
-                    $(
-                        match $lock.try_write() {
-                            Ok(g) => g,
-                            Err(_) => {
-                                event!(Level::DEBUG, "Failed to acquire WRITE lock on {}", stringify!($lock));
-                                success = false;
-                                return None;
-                            }
-                        }
-                    ),+
-                );
-                Some(guards)
-            }.await;
-
-            if let Some(guards) = result {
-                break guards;
-            }
-            drop(result);
-=======
+
 macro_rules! lock {
     ( $( ($lock:expr, READ) ),+ $(,)? ) => {{
         loop {
@@ -262,37 +102,10 @@
             if let Some(guards) = try_result {
                 break guards;
             }
->>>>>>> b7b9d14b
 
             tokio::task::yield_now().await;
         }
     }};
-<<<<<<< HEAD
-    [$( ($lock:expr, LOCK) ),+ $(,)? ] => {{
-        loop {
-            let mut success = true;
-            #[allow(unused_mut)]
-            let result = async {
-                let guards = (
-                    $(
-                        match $lock.try_lock() {
-                            Ok(g) => g,
-                            Err(_) => {
-                                event!(Level::DEBUG, "Failed to acquire LOCK on {}", stringify!($lock));
-                                success = false;
-                                return None;
-                            }
-                        }
-                    ),+
-                );
-                Some(guards)
-            }.await;
-
-            if let Some(guards) = result {
-                break guards;
-            }
-            drop(result);
-=======
     ( $( ($lock:expr, LOCK) ),+ $(,)? ) => {{
         loop {
             let try_result = async {
@@ -313,7 +126,6 @@
             if let Some(guards) = try_result {
                 break guards;
             }
->>>>>>> b7b9d14b
 
             tokio::task::yield_now().await;
         }
@@ -351,11 +163,8 @@
     const MAX_LOADED: usize,
 >(
     new_vector: VectorEntry<A, B>,
-<<<<<<< HEAD
-=======
 
     transaction_id: Option<Uuid>,
->>>>>>> b7b9d14b
 
     meta_data: Arc<RwLock<HashMap<Uuid, Arc<RwLock<Meta<A, B>>>>>>,
     partition_buffer: Arc<
@@ -369,18 +178,11 @@
         >,
     >,
     mst_buffer: Arc<RwLock<DataBuffer<IntraPartitionGraph<A>, GraphSerial<A>, Global, MAX_LOADED>>>,
-<<<<<<< HEAD
+
     inter_graph: Arc<RwLock<InterPartitionGraph<A>>>,
     cluster_sets: Arc<RwLock<Vec<ClusterSet<A>>>>,
 
-    access_tx: Sender<AccessCommand>,
-=======
-
-    inter_graph: Arc<RwLock<InterPartitionGraph<A>>>,
-    cluster_sets: Arc<RwLock<Vec<ClusterSet<A>>>>,
-
     access_tx: Sender<BankerMessage>,
->>>>>>> b7b9d14b
 
     #[cfg(feature = "benchmark")] benchmark: Benchmark,
 ) -> Result<(), PartitionErr>
@@ -395,378 +197,6 @@
         DeserializeUnsized<[(usize, usize, A)], Strategy<Pool, rancor::Error>>,
     f32: From<A>,
 {
-<<<<<<< HEAD
-    println!(
-        "{:?} :- finding closet_partition & required partitions",
-        new_vector.id
-    );
-    let (mut closet_partition_id, required_partitions) = 'lock_partitions: loop {
-        {
-            for i in 0..10 {
-                tokio::task::yield_now().await;
-            }
-            let r_meta_data = lock![(meta_data, READ)];
-            let meta_data = &*r_meta_data;
-            // drop(r_meta_data);
-
-            // find the closet partition
-            let mut iter = meta_data.iter();
-            let (mut closet_partition_id, mut min_distance, mut min_size) = {
-                let (id, meta) = iter.next().unwrap();
-                let w_meta = meta.read().await;
-                let meta: &Meta<A, B> = &*w_meta;
-
-                (
-                    PartitionId(*id),
-                    B::dist(&meta.centroid, &new_vector.vector),
-                    meta.size,
-                )
-            };
-            for (id, meta) in iter {
-                let r_meta = meta.read().await;
-                let meta: &Meta<A, B> = &*r_meta;
-
-                let dist = B::dist(&meta.centroid, &new_vector.vector);
-
-                if dist < min_distance {
-                    closet_partition_id = PartitionId(*id);
-                    min_distance = dist;
-                    min_size = meta.size;
-                };
-            }
-
-            // if the size = 0 then first_add
-            if min_size == 0 {
-                let Some((
-                    mut partition_buffer,
-                    mut min_spanning_tree_buffer,
-                    mut inter_graph,
-                    mut cluster_sets,
-                )) = lock![
-                    max_attempts = 1;
-                    (partition_buffer, WRITE),
-                    (mst_buffer, WRITE),
-                    (inter_graph, WRITE),
-                    (cluster_sets, WRITE),
-                ]
-                else {
-                    println!("failed intial insert");
-                    tokio::task::yield_now().await;
-                    continue 'lock_partitions;
-                };
-
-                let meta = meta_data[&*closet_partition_id].clone();
-                let mut meta = meta.write().await;
-                let meta = &mut *meta;
-
-                if meta.size != 0 {
-                    continue 'lock_partitions;
-                }
-
-                return Ok(first_insert(
-                    new_vector,
-                    closet_partition_id,
-                    meta,
-                    &mut *partition_buffer,
-                    &mut *min_spanning_tree_buffer,
-                    &mut *inter_graph,
-                    &mut *cluster_sets,
-                )
-                .await
-                .unwrap());
-            }
-
-            // update closet partition id based on closet vector_id, partition_id
-            // {
-            //     let neighbors = {
-            //         let Some(inter_graph) = lock![max_attempts = 1; (inter_graph, READ)] else {
-            //             tokio::task::yield_now().await;
-            //             continue 'lock_partitions;
-            //         };
-            //
-            //         let neighbors = get_neighbors::<A, B, VECTOR_CAP>(
-            //             &*inter_graph,
-            //             &meta_data,
-            //             PartitionId(*closet_partition_id),
-            //         )
-            //         .await;
-            //
-            //         neighbors
-            //     };
-            //     let mut required_partitions: HashSet<PartitionId> = neighbors.into_iter().collect();
-            //     required_partitions.insert(closet_partition_id);
-            //
-            //     let (mut min_partition_id, mut min_dist) = (PartitionId(Uuid::nil()), A::max());
-            //
-            //     while required_partitions.len() > 0 {
-            //         {
-            //             let mut collected_partition_locks = Vec::new();
-            //
-            //             let mut partition_buffer =
-            //                 lock![(partition_buffer, WRITE)];
-            //             let partition_buffer = &mut *partition_buffer;
-            //             for id in required_partitions.iter() {
-            //                 let partition = match partition_buffer.try_access(id) {
-            //                     Ok(val) => val,
-            //                     Err(BufferError::DataNotFound) => {
-            //                         //try to load and access
-            //                         match partition_buffer.load(id).await {
-            //                             Ok(_) => match partition_buffer.try_access(id) {
-            //                                 Ok(val) => val,
-            //                                 Err(BufferError::FileNotFound) => {
-            //                                     tokio::task::yield_now().await;
-            //                                     continue 'lock_partitions;
-            //                                 }
-            //                                 Err(_) => {
-            //                                     continue;
-            //                                 }
-            //                             },
-            //                             Err(BufferError::OutOfSpace) => {
-            //                                 // try to unload and access
-            //                                 let mut iter = partition_buffer
-            //                                     .least_used_iter()
-            //                                     .await
-            //                                     .unwrap()
-            //                                     .filter(|(_, id)| {
-            //                                         !required_partitions.contains(&PartitionId(*id))
-            //                                     });
-            //
-            //                                 let Some((_, unload_id)) = iter.next() else {
-            //                                     continue;
-            //                                 };
-            //
-            //                                 if let Err(_) = partition_buffer
-            //                                     .try_unload_and_load(&unload_id, &id)
-            //                                     .await
-            //                                 {
-            //                                     continue;
-            //                                 }
-            //
-            //                                 match partition_buffer.try_access(&id) {
-            //                                     Ok(val) => val,
-            //                                     Err(_) => {
-            //                                         continue;
-            //                                     }
-            //                                 }
-            //                             }
-            //                             Err(BufferError::FileNotFound) => {
-            //                                 continue 'lock_partitions;
-            //                             }
-            //                             Err(_) => todo!(),
-            //                         }
-            //                     },
-            //                     Err(BufferError::FileNotFound) => {
-            //                         continue 'lock_partitions;
-            //                     },
-            //                     Err(tmp) => {
-            //                         println!("{:?} :- {tmp:?}", new_vector.id);
-            //                         continue;
-            //                     }
-            //                 };
-            //                 // let partition = partition.clone();
-            //                 collected_partition_locks.push(partition.clone());
-            //             }
-            //
-            //             let mut partition_guards =
-            //                 Vec::with_capacity(collected_partition_locks.len());
-            //             for partition_lock in collected_partition_locks.iter() {
-            //                 let partition_guard = partition_lock.read().await;
-            //                 partition_guards.push(partition_guard);
-            //             }
-            //
-            //             let mut collected_partitions =
-            //                 Vec::with_capacity(collected_partition_locks.len());
-            //             for partition_guard in partition_guards.iter() {
-            //                 let Some(partition) = &**partition_guard else {
-            //                     todo!()
-            //                 };
-            //                 collected_partitions.push(partition);
-            //             }
-            //
-            //             // get min dist
-            //             // possible multi-threading solution
-            //             // possible GPU optimization
-            //             for partition in collected_partitions.iter() {
-            //                 for vector in partition.iter() {
-            //                     let dist = B::dist(&vector.vector, &new_vector.vector);
-            //
-            //                     if dist < min_dist {
-            //                         min_dist = dist;
-            //
-            //                         min_partition_id = PartitionId(partition.id);
-            //                     }
-            //                 }
-            //             }
-            //
-            //             for partition in collected_partitions.iter() {
-            //                 required_partitions.remove(&PartitionId(partition.id));
-            //             }
-            //         }
-            //
-            //         tokio::task::yield_now().await;
-            //     }
-            //
-            //     if *min_partition_id != Uuid::nil() && min_partition_id != closet_partition_id {
-            //         closet_partition_id = min_partition_id;
-            //     }
-            // };
-
-            // get required partitions
-            let required_partitions = {
-                let Some(inter_graph) = lock![max_attempts = 1; (inter_graph, READ)] else {
-                    tokio::task::yield_now().await;
-                    continue 'lock_partitions;
-                };
-
-                let neighbors = get_neighbors::<A, B, VECTOR_CAP>(
-                    &*inter_graph,
-                    &meta_data,
-                    PartitionId(*closet_partition_id),
-                )
-                .await;
-
-                find_required_partitions(
-                    &neighbors,
-                    &PartitionId(*closet_partition_id),
-                    &*inter_graph,
-                )
-            };
-
-            drop(meta_data);
-            drop(r_meta_data);
-
-            let (tx, rx) = oneshot::channel();
-            let cmd = AccessCommand::Acquire {
-                resource_ids: required_partitions.iter().map(|x| *x).collect(),
-                access_type: AccessType::Write,
-                response: tx,
-            };
-
-            let _ = access_tx.send(cmd).await;
-
-            if let Ok(AccessPermit::Granted) = rx.await {
-                println!(
-                    "{:?} :- (Granted access) {closet_partition_id:?} \n{required_partitions:?}",
-                    new_vector.id
-                );
-
-                break (closet_partition_id, required_partitions);
-            }
-        }
-    };
-
-    // used for updating min-spanning tree
-    let mut neighbor_partitions: HashSet<PartitionId> = required_partitions.clone();
-
-    println!("{:?} :- Copy into local buffer", new_vector.id);
-
-    let id = Uuid::new_v4();
-
-    let mut local_meta_data: HashMap<Uuid, Arc<RwLock<Meta<A, B>>>> = {
-        let meta_data = &*meta_data.read().await;
-
-        let mut local_meta_data = HashMap::new();
-
-        let iter = meta_data
-            .iter()
-            .filter(|(id, _)| required_partitions.contains(&PartitionId(**id)));
-
-        for (id, meta) in iter {
-            local_meta_data.insert(*id, Arc::new(RwLock::new((*meta.read().await).clone())));
-        }
-
-        local_meta_data
-    };
-
-    let mut local_partition_buffer =
-        DataBuffer::<
-            Partition<A, B, PARTITION_CAP, VECTOR_CAP>,
-            PartitionSerial<A>,
-            Local,
-            MAX_LOADED,
-        >::new(format!("data/local/{}/partitions", id.to_string()));
-    {
-        let partition_buffer = &mut *partition_buffer.write().await;
-
-        for partition_id in required_partitions.iter() {
-            let partition = resolve_buffer!(ACCESS, partition_buffer, *partition_id);
-
-            let Some(partition) = &*partition.read().await else {
-                todo!();
-            };
-
-            let partition = partition.clone();
-
-            resolve_buffer!(PUSH, local_partition_buffer, partition);
-        }
-    }
-
-    let mut local_mst_buffer =
-        DataBuffer::<IntraPartitionGraph<A>, GraphSerial<A>, Local, MAX_LOADED>::new(format!(
-            "data/local/{}/min_span_trees",
-            id.to_string()
-        ));
-    {
-        let mst_buffer = &mut *mst_buffer.write().await;
-
-        for partition_id in required_partitions.iter() {
-            let mst = resolve_buffer!(ACCESS, mst_buffer, *partition_id);
-
-            let Some(mst) = &*mst.read().await else {
-                todo!();
-            };
-
-            let mst = mst.clone();
-
-            resolve_buffer!(PUSH, local_mst_buffer, mst);
-        }
-    }
-
-    let mut local_inter_graph = {
-        // might be faster to or cheaper to just copy a projection of the inter_graph
-        let inter_graph = &*inter_graph.read().await;
-        // should attempt reconstruct inter_graph using required partitions
-        let mut local_inter_graph = InterPartitionGraph::new();
-
-        let mut inserted_edges = HashSet::new();
-
-        for partition_id in required_partitions.iter() {
-            local_inter_graph.add_node(*partition_id);
-        }
-
-        for partition_id in required_partitions.iter() {
-            for edge_ref in inter_graph.0.edges(inter_graph.1[partition_id]) {
-                let (weight, (partition_id_1, vector_id_1), (partition_id_2, vector_id_2)) =
-                    edge_ref.weight();
-
-                if inserted_edges
-                    .contains(&((partition_id_1, vector_id_1), (partition_id_2, vector_id_2)))
-                    || inserted_edges
-                        .contains(&((partition_id_2, vector_id_2), (partition_id_1, vector_id_1)))
-                {
-                    continue;
-                }
-
-                if !required_partitions.contains(partition_id_1) {
-                    continue;
-                }
-
-                if !required_partitions.contains(partition_id_2) {
-                    continue;
-                }
-
-                local_inter_graph.add_edge(
-                    *partition_id_1,
-                    *partition_id_2,
-                    (
-                        *weight,
-                        (*partition_id_1, *vector_id_1),
-                        (*partition_id_2, *vector_id_2),
-                    ),
-                );
-                inserted_edges
-                    .insert(((partition_id_1, vector_id_1), (partition_id_2, vector_id_2)));
-=======
     let transaction_id = match transaction_id {
         Some(transaction_id) => transaction_id,
         None => Uuid::new_v4(),
@@ -1181,23 +611,8 @@
                 };
 
                 resolve_buffer!(PUSH, local_partition_buffer, partition.clone());
->>>>>>> b7b9d14b
-            }
-
-<<<<<<< HEAD
-        local_inter_graph
-    };
-
-    {
-        // acquire closet partition
-        let partition = resolve_buffer!(ACCESS, local_partition_buffer, closet_partition_id);
-
-        let mut partition = lock![(partition, WRITE)];
-
-        let Some(partition) = &mut *partition else {
-            todo!()
-        };
-=======
+            }
+
             local_partition_buffer
         };
 
@@ -1288,58 +703,16 @@
             let Some(partition) = &mut *partition.try_write().unwrap() else {
                 todo!()
             };
->>>>>>> b7b9d14b
-
-        // check if needs to be split
-        match partition.size + 1 == PARTITION_CAP {
-            true => {
-                let (mst, pairs) = {
-                    let w_mst = resolve_buffer!(ACCESS, local_mst_buffer, closet_partition_id);
-                    let mut mst = lock![(w_mst, WRITE)];
-                    let Some(mst) = &mut *mst else {
-                        todo!();
-                    };
-
-<<<<<<< HEAD
-                    // possible race condition
-                    //  create a list of new PartitionIds & lock them before updating inter_graph
-=======
+
+            // split partition
+
             let graph = resolve_buffer!(ACCESS, local_mst_buffer, closet_partition_id);
             let Some(graph) = &mut *graph.try_write().unwrap() else {
                 todo!()
             };
->>>>>>> b7b9d14b
-
-                    // split partitions
-                    let pairs =
-                        split_partition::<A, B, KMean<MaxAttempt<128>>, PARTITION_CAP, VECTOR_CAP>(
-                            partition,
-                            mst,
-                            &mut local_inter_graph,
-                        )
-                        .unwrap();
-
-                    //  split by disjoined sets
-                    let pairs: Vec<_> = pairs
-                        .into_iter()
-                        .map(|(mut partition, mut mst)| {
-                            if calculate_number_of_trees(&mst) == 1 {
-                                return vec![(partition, mst)];
-                            }
-
-<<<<<<< HEAD
-                            split_partition_into_trees(
-                                &mut partition,
-                                &mut mst,
-                                &mut local_inter_graph,
-                            )
-                            .unwrap()
-                        })
-                        .flatten()
-                        .collect();
-
-                    (w_mst.clone(), pairs)
-=======
+
+            // split based on trees
+
             event!(Level::DEBUG, "Beginning KMean split");
             let Ok(splits) =
                 split_partition::<A, B, KMean<MaxAttempt<128>>, PARTITION_CAP, VECTOR_CAP>(
@@ -1372,33 +745,21 @@
                         .unwrap()
                     }
                     false => vec![(new_partition, new_graph)],
->>>>>>> b7b9d14b
                 };
-                let mut mst = mst.write().await;
-                let Some(mst) = &mut *mst else {
-                    todo!();
-                };
-                let mst = &mut *mst;
-
-<<<<<<< HEAD
-                let mut new_closet_partition_id = pairs[0].0.id;
-                let mut new_closet_dist = B::dist(&new_vector.vector, &pairs[0].0.centroid());
-=======
+
                 // if last value is closet_partition (then maybe skip that value and handle the edge case after the for loop)
                 for (new_partition, new_graph) in pairs {
                     let dist = B::dist(&new_partition.centroid(), &new_vector.vector);
->>>>>>> b7b9d14b
-
-                for (new_partition, new_mst) in pairs {
-                    // update new closet_partition_id
-
-<<<<<<< HEAD
-                    let new_dist = B::dist(&new_vector.vector, &new_partition.centroid());
-=======
-                    if partition.id == new_partition.id {
-                        event!(Level::DEBUG, "Found original partition");
+
+                    if new_dist < new_closet_dist {
+                        new_closet_partition_id = new_partition.id;
+                        new_closet_dist = new_dist;
+                    }
+
+                    // update partition if new_partition matches
+                    if new_partition.id == partition.id {
                         *partition = new_partition;
-                        *graph = new_graph;
+                        *mst = new_mst;
 
                         let target_meta: &mut Meta<A, B> =
                             &mut *local_meta_data[&partition.id].write().await;
@@ -1438,88 +799,26 @@
                                 ),
                             ))),
                         );
->>>>>>> b7b9d14b
-
-                    if new_dist < new_closet_dist {
-                        new_closet_partition_id = new_partition.id;
-                        new_closet_dist = new_dist;
-                    }
-
-<<<<<<< HEAD
-                    // update partition if new_partition matches
-                    if new_partition.id == partition.id {
-                        *partition = new_partition;
-                        *mst = new_mst;
-=======
+
+                        push_pairs.push((new_partition, new_graph));
+                    }
+                }
+            }
+
             for (new_partition, new_graph) in push_pairs {
                 resolve_buffer!(PUSH, local_partition_buffer, new_partition, [partition.id]);
                 resolve_buffer!(PUSH, local_mst_buffer, new_graph, [*graph.2]);
             }
->>>>>>> b7b9d14b
-
-                        let meta = local_meta_data[&partition.id].clone();
-
-<<<<<<< HEAD
-                        let mut meta = lock![(meta, WRITE)];
-                        let meta = &mut *meta;
-=======
+
+            closet_partition_id = PartitionId(new_closet_id.0);
+        }
+
         let partition = resolve_buffer!(ACCESS, local_partition_buffer, closet_partition_id);
->>>>>>> b7b9d14b
-
-                        meta.size = partition.size;
-                        meta.centroid = partition.centroid();
-
-<<<<<<< HEAD
-                        continue;
-                    }
-
-                    // push value into buffer
-                    println!("{:?} :- Push {:?}", new_vector.id, new_partition.id);
-                    println!(
-                        "{:?} :- Got buffer access to push {:?}",
-                        new_vector.id, new_partition.id
-                    );
-
-                    println!(
-                        "{:?} :- Trying to push {:?} without unloading {:?}",
-                        new_vector.id,
-                        new_partition.id,
-                        [partition.id, new_closet_partition_id]
-                    );
-                    resolve_buffer!(PUSH, local_partition_buffer, new_partition, [partition.id]);
-                    resolve_buffer!(PUSH, local_mst_buffer, new_mst, [partition.id]);
-                    println!(
-                        "{:?} :- Finished pushing {:?}",
-                        new_vector.id, new_partition.id
-                    );
-
-                    // push into meta data
-                    local_meta_data.insert(
-                        new_partition.id,
-                        Arc::new(RwLock::new(Meta {
-                            id: PartitionId(new_partition.id),
-                            size: new_partition.size,
-                            centroid: new_partition.centroid(),
-                            edge_length: (
-                                A::max(), // should be replaced with smallest edge
-                                A::min(), // should be replaced with largest edge
-                            ),
-                        })),
-                    );
-
-                    neighbor_partitions.insert(PartitionId(new_partition.id));
-                }
-
-                println!(
-                    "{:?} :- finished splitting - Inserting into partition",
-                    new_vector.id
-                );
-                closet_partition_id = PartitionId(new_closet_partition_id);
-                {
-                    let meta = local_meta_data[&*closet_partition_id].clone();
-                    let mut meta = lock![(meta, WRITE)];
-                    let meta = &mut *meta;
-=======
+
+        let Some(partition) = &mut *partition.try_write().unwrap() else {
+            todo!()
+        };
+
         let _ = add_into_partition(new_vector.clone(), partition).unwrap();
 
         let local_data = &mut *local_meta_data[&*closet_partition_id].write().await;
@@ -1603,139 +902,28 @@
                         event!(Level::WARN, "⚠️ Failed to access partition {id:?}");
                         continue;
                     };
->>>>>>> b7b9d14b
-
-                    println!(
-                        "{:?} :- Trying to get access to closet_partition({closet_partition_id:?}) from local buffer for insertion",
-                        new_vector.id
-                    );
-                    if partition.id == *closet_partition_id {
-                        let _ = add_into_partition(new_vector.clone(), partition).unwrap();
-                        meta.size = partition.size;
-                        meta.centroid = partition.centroid();
-                    } else {
-                        let insert_partition = resolve_buffer!(
-                            ACCESS,
-                            local_partition_buffer,
-                            closet_partition_id,
-                            [partition.id]
-                        );
-
-                        //  match local_partition_buffer.try_access(&*closet_partition_id){
-                        // Ok(val) => val,
-                        // Err(BufferError::DataNotFound) => {
-                        //     match local_partition_buffer.load(&*closet_partition_id).await {
-                        //         Ok(()) => local_partition_buffer.try_access(&*closet_partition_id).unwrap(),
-                        //         Err(_) => todo!()
-                        //     }
-
-                        // },
-                        // Err(_) => todo!()
-                        // };
-                        let mut insert_partition = insert_partition.write().await;
-                        let Some(insert_partition) = &mut *insert_partition else {
-                            todo!()
-                        };
-                        let _ = add_into_partition(new_vector.clone(), insert_partition).unwrap();
-
-                        meta.size = insert_partition.size;
-                        meta.centroid = insert_partition.centroid();
-                    }
-                }
-            }
-            false => {
-                let meta = local_meta_data[&partition.id].clone();
-                let mut meta = lock![(meta, WRITE)];
-                let meta = &mut *meta;
-                let _ = add_into_partition(new_vector.clone(), partition).unwrap();
-
-                meta.size = partition.size;
-                meta.centroid = partition.centroid();
-            }
-        };
-    }
-    // update min_spanning tree
-    {
-        println!("{:?} :- Update min-spanning tree", new_vector.id);
-        // calculate distance
-        let dist_map = {
-            let mut dist_map = HashMap::new();
-
-<<<<<<< HEAD
-            let mut required_partitions = required_partitions.clone();
-
-            while required_partitions.len() > 0 {
+
+                    acquired_partitions.push(partition);
+                }
+
+                let mut acquired_partitions_locks = Vec::new();
                 {
-                    let mut collected_partition_locks = Vec::new();
-
-                    for id in required_partitions.iter() {
-                        let partition = match local_partition_buffer.try_access(id) {
-                            Ok(val) => val,
-                            Err(BufferError::DataNotFound) => {
-                                //try to load and access
-                                match local_partition_buffer.load(id).await {
-                                    Ok(_) => match local_partition_buffer.try_access(id) {
-                                        Ok(val) => val,
-                                        Err(_) => {
-                                            continue;
-                                        }
-                                    },
-                                    Err(BufferError::OutOfSpace) => {
-                                        // try to unload and access
-                                        let mut iter = local_partition_buffer
-                                            .least_used_iter()
-                                            .await
-                                            .unwrap()
-                                            .filter(|(_, id)| {
-                                                !required_partitions.contains(&PartitionId(*id))
-                                            });
-
-                                        let Some((_, unload_id)) = iter.next() else {
-                                            continue;
-                                        };
-
-                                        if let Err(_) = local_partition_buffer
-                                            .try_unload_and_load(&unload_id, &id)
-                                            .await
-                                        {
-                                            continue;
-                                        }
-
-                                        match local_partition_buffer.try_access(&id) {
-                                            Ok(val) => val,
-                                            Err(_) => {
-                                                continue;
-                                            }
-                                        }
-                                    }
-                                    Err(BufferError::FileNotFound) => {
-                                        todo!()
-                                    }
-                                    Err(_) => todo!(),
-                                }
-                            }
-                            Err(tmp) => {
-                                continue;
-                            }
-                        };
-                        // let partition = partition.clone();
-                        collected_partition_locks.push(partition.clone());
-                    }
-
-                    let mut partition_guards = Vec::with_capacity(collected_partition_locks.len());
-                    for partition_lock in collected_partition_locks.iter() {
-                        let partition_guard = partition_lock.read().await;
-                        partition_guards.push(partition_guard);
-                    }
-
-                    let mut collected_partitions =
-                        Vec::with_capacity(collected_partition_locks.len());
-                    for partition_guard in partition_guards.iter() {
-                        let Some(partition) = &**partition_guard else {
-                            todo!()
-                        };
-                        collected_partitions.push(partition);
-=======
+                    for partition in acquired_partitions.iter() {
+                        if let Ok(lock) = partition.try_read() {
+                            acquired_partitions_locks.push(lock);
+                        }
+                    }
+                }
+
+                let mut partitions = Vec::new();
+                {
+                    for partition in acquired_partitions_locks.iter() {
+                        if let Some(inner) = &**partition {
+                            partitions.push(inner);
+                        }
+                    }
+                }
+
                 if !partitions.is_empty() {
                     event!(Level::DEBUG, "📥 Processing newly acquired partitions");
                     // get closet_id & dist
@@ -1763,19 +951,12 @@
                     if missing_partitions.is_empty() {
                         event!(Level::DEBUG, "✅ All required partitions loaded");
                         break;
->>>>>>> b7b9d14b
-                    }
-
-<<<<<<< HEAD
-                    // get min dist
-                    // possible multi-threading solution
-                    // possible GPU optimization
-                    for partition in collected_partitions.iter() {
-                        for vector in partition.iter() {
-                            let dist = B::dist(&vector.vector, &new_vector.vector);
-
-                            dist_map.insert(VectorId(vector.id), dist);
-=======
+                    }
+                    partitions.clear();
+                    acquired_partitions_locks = Vec::new();
+                    acquired_partitions = Vec::new();
+                }
+
                 //unload and swap
                 let mut least_used = local_partition_buffer.least_used_iter().await;
 
@@ -1784,15 +965,24 @@
                         Ok(_) => {
                             event!(Level::DEBUG, "📦 Load buffer space");
                             // partitions.push(partition_buffer.access(&*id).await.unwrap());
->>>>>>> b7b9d14b
-                        }
-                    }
-
-<<<<<<< HEAD
-                    for partition in collected_partitions.iter() {
-                        required_partitions.remove(&PartitionId(partition.id));
-                    }
-=======
+                        }
+                        Err(BufferError::OutOfSpace) => {
+                            event!(
+                                Level::DEBUG,
+                                "📦 Unloading and loading buffer space for partition {id:?}"
+                            );
+
+                            let Some(least_used) = &mut least_used else {
+                                continue;
+                            };
+
+                                        if let Err(_) = local_partition_buffer
+                                            .try_unload_and_load(&unload_id, &id)
+                                            .await
+                                        {
+                                            continue;
+                                        }
+
                             local_partition_buffer
                                 .unload_and_load(&unload_id, &*id)
                                 .await
@@ -1808,17 +998,9 @@
                             todo!()
                         }
                     };
->>>>>>> b7b9d14b
-                }
-
-<<<<<<< HEAD
-                tokio::task::yield_now().await;
-            }
-
-            dist_map
-        };
-
-=======
+                }
+            }
+
             dist_map.remove(&VectorId(new_vector.id));
 
             // (vec_to_partition, partition_to_vectors)
@@ -1838,36 +1020,12 @@
             break 'update_min_span (new_edges, deleted_edges);
         }
 
->>>>>>> b7b9d14b
         // Update closest partition edges
         {
-            let mst = resolve_buffer!(ACCESS, local_mst_buffer, closet_partition_id);
-            let mut mst = lock![(mst, WRITE)];
-
-<<<<<<< HEAD
-            let Some(mst) = &mut *mst else { todo!() };
-
-            //ReConstruct
-            match <IntraPartitionGraph<A> as UpdateTree<ReConstruct, A>>::update(
-                mst,
-                VectorId(new_vector.id),
-                &dist_map
-                    .iter()
-                    .filter(|(id, _)| mst.1.contains_key(id))
-                    .map(|(id, dist)| (*dist, *id))
-                    .collect::<Vec<_>>(),
-            ) {
-                Ok(new_edges) => {
-                    for (weight, id_1, id_2) in new_edges {
-                        // update_cluster(cluster_sets, &weight, id_1, id_2).await;
-                    }
-                }
-                Err(_) => {
-                    todo!()
-                }
-            };
-        };
-=======
+            #[cfg(feature = "benchmark")]
+            let _child_benchmark =
+                Benchmark::spawn_child("Updating local graph".to_string(), &_child_benchmark);
+
             let min_span_tree = resolve_buffer!(ACCESS, local_mst_buffer, closet_partition_id);
 
             let Some(min_span_tree) = &mut *min_span_tree.write().await else {
@@ -1966,34 +1124,9 @@
             // update_cluster(local_cluster_sets, &weight, VectorId(value.id), *vector_id).await;
             // }
         }
->>>>>>> b7b9d14b
-
-        // neighboring partitions
+
+        // update foreign edges (update delaunay triangulation to shrink search area)
         {
-<<<<<<< HEAD
-            let _ = neighbor_partitions.remove(&closet_partition_id);
-            // let mut cached_trails: HashMap<((PartitionId, VectorId), (VectorId, PartitionId)), _> =
-            //     HashMap::new();
-            // let mut cached_partition_trail_keys: HashMap<
-            //     PartitionId,
-            //     ((PartitionId, VectorId), (VectorId, PartitionId)),
-            // > = HashMap::new();
-
-            let mut visited_vectors: HashSet<VectorId> = HashSet::new();
-
-            // loop through neighboring partitions
-            while let Some(start_partition) = neighbor_partitions.iter().next().cloned() {
-                let start_partition = neighbor_partitions.take(&start_partition).unwrap();
-
-                let search_vectors: Vec<VectorId> = {
-                    let start_mst = resolve_buffer!(ACCESS, local_mst_buffer, start_partition);
-                    let Some(start_mst) = &*start_mst.read().await else {
-                        todo!();
-                    };
-
-                    start_mst.1.keys().map(|x| *x).collect()
-                };
-=======
             #[cfg(feature = "benchmark")]
             let _child_benchmark =
                 Benchmark::spawn_child("Updating foreign graphs".to_string(), &_child_benchmark);
@@ -2024,7 +1157,7 @@
                         todo!()
                     };
 
-                    min_span_tree.1.clone()
+                    start_mst.1.keys().map(|x| *x).collect()
                 };
 
                 let mut partition_trail = {
@@ -2038,30 +1171,18 @@
                         panic!("Failed to find partition trail from {closet_partition_id:?} -> {target_partition_id:?}\n{local_inter_graph:#?}");
                         todo!()
                     };
->>>>>>> b7b9d14b
-
-                // get partition_trail
-                println!("{start_partition:?}->{closet_partition_id:?}\n{local_inter_graph:#?}");
-                let mut skipping_trail: Vec<((PartitionId, VectorId), (PartitionId, VectorId), A)> =
-                    local_inter_graph
-                        .find_trail(start_partition, closet_partition_id)
-                        .unwrap()
-                        .unwrap()
-                        .1;
-
-                println!("{skipping_trail:?}");
+
+                    event!(Level::DEBUG, "partition_trail:\n{partition_trail:?}");
+
+                    partition_trail
+                };
 
                 for start_vector in search_vectors {
                     if visited_vectors.contains(&start_vector) {
                         continue;
                     }
+                    visited_vertices.insert(target_vector_id);
                     {
-<<<<<<< HEAD
-                        // already loaded - might want to keep in buffer to minimize loading & unloading
-                        let mst = resolve_buffer!(ACCESS, local_mst_buffer, start_partition);
-                        let Some(mst) = &*mst.read().await else {
-                            todo!();
-=======
                         let min_span_tree = resolve_buffer!(
                             ACCESS,
                             local_mst_buffer,
@@ -2071,34 +1192,21 @@
 
                         let Some(min_span_tree) = &mut *min_span_tree.write().await else {
                             todo!()
->>>>>>> b7b9d14b
                         };
 
                         if !mst.1.contains_key(&start_vector) {
                             continue;
                         }
                     }
-                    visited_vectors.insert(start_vector);
-
-                    // generate trail
-                    let edges = {
-                        // start to intermediate
-                        let mut edges: Vec<_> = 'initialize_trail: {
-                            let ((_, end_vector), _, _weight) =
-                                skipping_trail.iter().next().unwrap();
-
-<<<<<<< HEAD
-                            if start_vector == *end_vector {
-                                break 'initialize_trail Vec::new()
-                            }
-
-                            let mst = resolve_buffer!(ACCESS, local_mst_buffer, start_partition);
-                            let Some(mst) = &*mst.read().await else {
-                                todo!();
-                            };
-
-                            println!("{start_vector:?} -> {end_vector:?}\n{mst:#?}");
-=======
+
+                    let Some(weight) = dist_map.get(&target_vector_id) else {
+                        continue;
+                    };
+
+                    let trails = {
+                        let mut trails: Vec<((PartitionId, VectorId), (PartitionId, VectorId), A)> = 'initialize_trail: {
+                            let inter_edge = partition_trail[0];
+
                             if VectorId(new_vector.id) == inter_edge.0 .1 {
                                 break 'initialize_trail vec![inter_edge];
                             }
@@ -2172,11 +1280,8 @@
                                 );
                                 todo!()
                             };
->>>>>>> b7b9d14b
-
-                            mst.find_trail(start_vector, *end_vector)
-                                .unwrap()
-                                .unwrap()
+
+                            trail
                                 .1
                                 .into_iter()
                                 .map(|(id_1, id_2, weight)| {
@@ -2192,38 +1297,21 @@
                             while let Some(cur) = iter.next() {
                                 let (_, (partition_id, start_vector), _) = cur;
 
-<<<<<<< HEAD
                                 let Some(((_, end_vector), _, _)) = iter.peek() else {
                                     continue;
                                 };
-=======
-                            let min_span_tree =
-                                resolve_buffer!(ACCESS, local_mst_buffer, partition_id_1);
->>>>>>> b7b9d14b
 
                                 if start_vector == end_vector {
                                     continue;
                                 }
 
-<<<<<<< HEAD
-                                // insert caching
-
-                                let mst = resolve_buffer!(ACCESS, local_mst_buffer, *partition_id);
-                                let Some(mst) = &*mst.read().await else {
-                                    todo!();
-                                };
-                                println!("{start_vector:?} -> {end_vector:?}\n{mst:#?}");
-
-                                edges.extend(
-                                    mst.find_trail(*start_vector, *end_vector)
-                                        .unwrap()
-                                        .unwrap()
-                                        .1
-                                        .into_iter()
-                                        .map(|(id_1, id_2, weight)| {
-                                            ((*partition_id, id_1), (*partition_id, id_2), weight)
-                                        }),
-=======
+                            let min_span_tree =
+                                resolve_buffer!(ACCESS, local_mst_buffer, partition_id_1);
+
+                            let Some(min_span_tree) = &mut *min_span_tree.write().await else {
+                                todo!()
+                            };
+
                             let Ok(trail) = min_span_tree.find_trail(vector_id_1, vector_id_2)
                             else {
                                 event!(
@@ -2232,25 +1320,52 @@
                                     VectorId(new_vector.id),
                                     (partition_id_2, vector_id_2),
                                     (partition_id_3, vector_id_3)
->>>>>>> b7b9d14b
                                 );
-                            }
-                        }
-
-                        // last edge
-                        {
-                            let (_, (_, start_vector), _weight) = skipping_trail.last().unwrap();
+                                todo!()
+                            };
+
+                            let Some((_, trail)) = trail else { todo!() };
+
+                            let trail: Vec<_> = trail
+                                .iter()
+                                .map(|(vector_id_1, vector_id_2, weight)| {
+                                    (
+                                        (partition_id_1, *vector_id_1),
+                                        (partition_id_1, *vector_id_2),
+                                        *weight,
+                                    )
+                                })
+                                .collect();
+                            partition_path_cache
+                                .insert((partition_id_1, vector_id_1, vector_id_2), trail.clone());
+                            cached_partitions
+                                .entry(partition_id_1)
+                                .or_insert_with(|| {
+                                    let mut set = HashSet::new();
+                                    set.insert((partition_id_1, vector_id_1, vector_id_2));
+
+                                    set
+                                })
+                                .insert((partition_id_1, vector_id_1, vector_id_2));
+                            trails.push((
+                                (partition_id_2, vector_id_2),
+                                (partition_id_3, vector_id_3),
+                                edge_2_weight,
+                            ));
+                            trails.extend(trail)
+                        }
+
+                        'final_trail: {
+                            // if partition_trail.len() == 1 {
+                            //     break 'final_trail;
+                            // }
+                            let (_, (partition_id_1, vector_id_1), _) =
+                                partition_trail.last().unwrap();
 
                             if start_vector == &VectorId(new_vector.id) {
                                 continue;
                             }
 
-<<<<<<< HEAD
-                            let mst =
-                                resolve_buffer!(ACCESS, local_mst_buffer, closet_partition_id);
-                            let Some(mst) = &*mst.read().await else {
-                                todo!();
-=======
                             let min_span_tree = resolve_buffer!(
                                 ACCESS,
                                 local_mst_buffer,
@@ -2261,15 +1376,10 @@
                             let Some(min_span_tree) = &mut *min_span_tree.write().await else {
                                 todo!()
                             };
-
-                            // let hints =
-                            //     match hints_cache.contains_key(&(*partition_id_1, *vector_id_1)) {
-                            //         true => &hints_cache[&(*partition_id_1, *vector_id_1)],
-                            //         false => {
-                            //             hints_cache.insert(
-                            //                 (*partition_id_1, *vector_id_1),
-                            //                 min_span_tree.dijkstra_weights(*vector_id_1).unwrap(),
-                            //             );
+                            println!(
+                                "{start_vector:?} -> {:?}\n{mst:#?}",
+                                VectorId(new_vector.id)
+                            );
 
                             //             cached_partition_hints
                             //                 .entry(*partition_id_1)
@@ -2298,18 +1408,11 @@
                                     target_vector_id
                                 );
                                 todo!()
->>>>>>> b7b9d14b
                             };
-                            println!(
-                                "{start_vector:?} -> {:?}\n{mst:#?}",
-                                VectorId(new_vector.id)
-                            );
-
-                            edges.extend(
-                                mst.find_trail(*start_vector, VectorId(new_vector.id))
-                                    .unwrap()
-                                    .unwrap()
-                                    .1
+                            let Some(path) = path else { todo!() };
+
+                            trails.extend(
+                                path.1
                                     .into_iter()
                                     .map(|(id_1, id_2, weight)| {
                                         ((start_partition, id_1), (start_partition, id_2), weight)
@@ -2345,11 +1448,6 @@
 
                     if max_weight <= dist_map[&start_vector] {
                         continue;
-<<<<<<< HEAD
-                    }
-
-                    println!("Remove edge: {:?}", ((partition_id_1, vector_id_1), (partition_id_2, vector_id_2), max_weight));
-=======
                     };
                     // update cached data
                     {
@@ -2417,22 +1515,11 @@
 
                     // update_cluster(&mut local_cluster_sets, &weight, VectorId(new_vector.id), target_vector_id)
                     //     .await;
->>>>>>> b7b9d14b
-
-                    // delete edge
+
                     match partition_id_1 == partition_id_2 {
                         true => {
                             let split_partition_id = partition_id_1;
 
-<<<<<<< HEAD
-                            let mst = resolve_buffer!(ACCESS, local_mst_buffer, split_partition_id);
-                            let Some(mst) = &mut *mst.write().await else {
-                                todo!();
-                            };
-
-                            let partition =
-                                resolve_buffer!(ACCESS, local_partition_buffer, split_partition_id);
-=======
                             let min_span_tree = resolve_buffer!(
                                 ACCESS,
                                 local_mst_buffer,
@@ -2449,28 +1536,10 @@
                                 split_partition_id,
                                 [*target_partition_id]
                             );
->>>>>>> b7b9d14b
                             let Some(partition) = &mut *partition.write().await else {
                                 todo!();
                             };
 
-<<<<<<< HEAD
-                            // remove edge
-                            mst.remove_edge(vector_id_1, vector_id_2);
-
-                            // split graph
-                            let Ok([pair_1, pair_2]) = split_partition::<
-                                A,
-                                B,
-                                FirstTreeSplitStrategy,
-                                PARTITION_CAP,
-                                VECTOR_CAP,
-                            >(
-                                partition, mst, &mut local_inter_graph
-                            ) else {
-                                todo!()
-                            };
-=======
                             let _ = min_span_tree.remove_edge(vector_id_1, vector_id_2).unwrap();
                             // let _ = remove_cluster_edge(cluster_sets, vector_id_1, vector_id_2);
 
@@ -2487,7 +1556,6 @@
                                 .unwrap();
                             // split_partition_into_trees(partition, min_span_tree, inter_graph)
                             //     .unwrap();
->>>>>>> b7b9d14b
 
                             let (pair_1, pair_2) = match pair_1.0.id == *split_partition_id {
                                 true => (pair_1, pair_2),
@@ -2528,15 +1596,11 @@
 
                             let (new_partition, new_mst) = pair_2;
 
-<<<<<<< HEAD
-                            if new_mst.1.contains_key(&VectorId(new_vector.id)) {
-=======
                             if new_min_span_tree.1.contains_key(&VectorId(new_vector.id)) {
                                 event!(
                                     Level::DEBUG,
                                     "Updating closet_partition_id: {closet_partition_id:?}->{split_partition_id:?}"
                                 );
->>>>>>> b7b9d14b
                                 closet_partition_id = PartitionId(new_partition.id);
                             }
 
@@ -2562,13 +1626,8 @@
                             resolve_buffer!(
                                 PUSH,
                                 local_mst_buffer,
-<<<<<<< HEAD
-                                new_mst,
-                                [*start_partition, *split_partition_id]
-=======
                                 new_min_span_tree,
                                 [*target_partition_id, *split_partition_id]
->>>>>>> b7b9d14b
                             );
                             resolve_buffer!(
                                 PUSH,
@@ -2578,12 +1637,11 @@
                             );
                         }
                         false => {
-                            local_inter_graph.remove_edge(
-                                (partition_id_1, vector_id_1),
-                                (partition_id_2, vector_id_2),
+                            event!(
+                                Level::DEBUG,
+                                "Removing edge inter edge: {:?}",
+                                ((partition_id_1, vector_id_1), (partition_id_2, vector_id_2))
                             );
-<<<<<<< HEAD
-=======
                             let _ = local_inter_graph
                                 .remove_edge(
                                     (partition_id_1, vector_id_1),
@@ -2592,22 +1650,9 @@
                                 .unwrap();
 
                             // let _ = remove_cluster_edge(cluster_sets, vector_id_1, vector_id_2);
->>>>>>> b7b9d14b
-                        }
-                    }
-
-<<<<<<< HEAD
-                    // add edge
-                    local_inter_graph.add_edge(
-                        start_partition,
-                        closet_partition_id,
-                        (
-                            dist_map[&start_vector],
-                            (start_partition, start_vector),
-                            (closet_partition_id, VectorId(new_vector.id)),
-                        ),
-                    );
-=======
+                        }
+                    };
+
                     partition_trail = {
                         let Ok(partition_trail) =
                             local_inter_graph.find_trail(closet_partition_id, target_partition_id)
@@ -2615,80 +1660,20 @@
                             todo!()
                             // continue 'ordered_edges_loop; // Should be replaced with panic as this edge case should never happen
                         };
->>>>>>> b7b9d14b
-
-                    skipping_trail = vec![(
-                        (start_partition, start_vector),
-                        (closet_partition_id, VectorId(new_vector.id)),
-                        dist_map[&start_vector],
-                    )];
-                }
-            }
-        }
-    }
-
-    println!("{:?} - flush local into global", new_vector.id);
-    {
-        let partition_buffer = &mut *partition_buffer.write().await;
-
-        flush(local_partition_buffer, partition_buffer).await;
-    }
-    {
-        let mst_buffer = &mut *mst_buffer.write().await;
-
-        flush(local_mst_buffer, mst_buffer).await;
-    }
-    {
-        let meta_data = &mut *meta_data.write().await;
-
-        for key in local_meta_data.keys() {
-            match meta_data.contains_key(&key) {
-                true => {
-                    println!("{:?} - update meta data {key:}", new_vector.id);
-                    let mut meta = lock![(meta_data[key], WRITE)];
-                    println!("{:?} - got global meta {key:}", new_vector.id);
-                    let data = lock![(local_meta_data[key], READ)];
-                    println!("{:?} - got local meta {key:}", new_vector.id);
-                    *meta = (*data).clone();
-                }
-                false => {
-                    println!("{:?} - insert meta data {key:}", new_vector.id);
-                    let data = lock![(local_meta_data[key], READ)];
-                    meta_data.insert(*key, Arc::new(RwLock::new((*data).clone())));
-                }
-            }
-        }
-    }
-    {
-        let inter_graph = &mut *inter_graph.write().await;
-
-        for node in local_inter_graph.1.keys() {
-            if inter_graph.1.contains_key(node) {
-                continue;
-            }
-            inter_graph.add_node(*node);
-        }
-
-        let mut existing_edges: HashSet<((PartitionId, VectorId), (PartitionId, VectorId))> =
-            HashSet::new();
-        for edge in inter_graph.0.edge_references() {
-            let (w, id1, id2) = edge.weight();
-            let key = (*id1, *id2);
-            let rev_key = (*id2, *id1); // because it's undirected
-            existing_edges.insert(key);
-            existing_edges.insert(rev_key);
-        }
-
-        for edge in local_inter_graph.0.edge_references() {
-            let id1 = local_inter_graph.0[edge.source()];
-            let id2 = local_inter_graph.0[edge.target()];
-            let weight = edge.weight().clone();
-            let key = (weight.1, weight.2);
-
-            if !existing_edges.contains(&key) {
-                inter_graph.add_edge(id1, id2, weight);
-                existing_edges.insert(key);
-                existing_edges.insert((weight.2, weight.1)); // undirected
+
+    let tree = resolve_buffer!(ACCESS, min_spanning_tree_buffer, partition_id);
+
+    let Some(tree) = &mut *tree.write().await else {
+        todo!()
+    };
+
+                        event!(Level::DEBUG, "partition_trail:\n{partition_trail:?}");
+
+                        partition_trail
+                    };
+                }
+
+                visit_requirements.take(&target_partition_id);
             }
         }
 
@@ -2920,19 +1905,6 @@
         let _ = fs::remove_dir_all(&format!("data/local/{}", transaction_id.to_string())).unwrap();
     }
 
-<<<<<<< HEAD
-    std::fs::remove_dir_all(format!("data/local/{}", id.to_string())).unwrap();
-
-    println!("{:?} :- Done", new_vector.id);
-
-    let cmd = AccessCommand::Release {
-        resource_ids: required_partitions.iter().map(|x| *x).collect(),
-        access_type: AccessType::Write,
-    };
-    let _ = access_tx.send(cmd).await;
-
-    // todo!()
-=======
     println!("{:?} :- Release acquired_partitions", new_vector.id);
     let _ = access_tx
         .send(BankerMessage::ReleaseAccess {
@@ -2944,199 +1916,6 @@
 
     Ok(())
 }
-fn add_into_partition<
-    A: PartialEq + Clone + Copy + Field<A>,
-    B: VectorSpace<A> + Sized + Clone + Copy + PartialEq + From<VectorSerial<A>>,
-    const PARTITION_CAP: usize,
-    const VECTOR_CAP: usize,
->(
-    vector: VectorEntry<A, B>,
-    partition: &mut Partition<A, B, PARTITION_CAP, VECTOR_CAP>,
-) -> Result<(), PartitionErr> {
-    if partition.size == PARTITION_CAP {
-        return Err(PartitionErr::Overflow);
-    };
-
-    partition.vectors[partition.size] = Some(vector);
-
-    partition.centroid = B::add(&partition.centroid, &vector.vector);
-
-    partition.size = partition.size + 1;
-
->>>>>>> b7b9d14b
-    Ok(())
-}
-
-// pub async fn batch_add<
-//     A: PartialEq
-//         + PartialOrd
-//         + Clone
-//         + Copy
-//         + Field<A>
-//         + for<'a> rkyv::Serialize<
-//             rancor::Strategy<
-//                 rkyv::ser::Serializer<
-//                     rkyv::util::AlignedVec,
-//                     rkyv::ser::allocator::ArenaHandle<'a>,
-//                     rkyv::ser::sharing::Share,
-//                 >,
-//                 rancor::Error,
-//             >,
-//         > + Debug
-//         + Extremes,
-//     B: VectorSpace<A>
-//         + Sized
-//         + Clone
-//         + Copy
-//         + PartialEq
-//         + Extremes
-//         + From<VectorSerial<A>>
-//         + Debug
-//         + HasPosition<Scalar = f32>,
-//     const PARTITION_CAP: usize,
-//     const VECTOR_CAP: usize,
-//     const MAX_LOADED: usize,
-// >(
-//     value: Vec<VectorEntry<A, B>>,
-//
-//     inter_graph: Arc<RwLock<InterPartitionGraph<A>>>,
-//
-//     partition_buffer: Arc<
-//         RwLock<
-//             DataBuffer<
-//                 Partition<A, B, PARTITION_CAP, VECTOR_CAP>,
-//                 PartitionSerial<A>,
-//                 Global,
-//                 MAX_LOADED,
-//             >,
-//         >,
-//     >,
-//     min_spanning_tree_buffer: Arc<
-//         RwLock<DataBuffer<IntraPartitionGraph<A>, GraphSerial<A>, Global, MAX_LOADED>>,
-//     >,
-//
-//     meta_data: Arc<RwLock<HashMap<Uuid, Arc<RwLock<Meta<A, B>>>>>>,
-//
-//     cluster_sets: Arc<RwLock<Vec<ClusterSet<A>>>>,
-//
-//     access_tx: Sender<AccessCommand>,
-//
-//     #[cfg(feature = "benchmark")] benchmark: Benchmark,
-// ) -> Result<(), PartitionErr>
-// where
-//     VectorSerial<A>: From<B>,
-//     for<'a> <A as Archive>::Archived:
-//         CheckBytes<Strategy<Validator<ArchiveValidator<'a>, SharedValidator>, rancor::Error>>,
-//     [ArchivedVectorEntrySerial<A>]:
-//         DeserializeUnsized<[VectorEntrySerial<A>], Strategy<Pool, rancor::Error>>,
-//     [<A as Archive>::Archived]: DeserializeUnsized<[A], Strategy<Pool, rancor::Error>>,
-//     [ArchivedTuple3<u32_le, u32_le, <A as Archive>::Archived>]:
-//         DeserializeUnsized<[(usize, usize, A)], Strategy<Pool, rancor::Error>>,
-//     f32: From<A>,
-// {
-//     todo!()
-// }
-
-async fn first_insert<
-    A: PartialEq
-        + PartialOrd
-        + Clone
-        + Copy
-        + Field<A>
-        + for<'a> rkyv::Serialize<
-            rancor::Strategy<
-                rkyv::ser::Serializer<
-                    rkyv::util::AlignedVec,
-                    rkyv::ser::allocator::ArenaHandle<'a>,
-                    rkyv::ser::sharing::Share,
-                >,
-                rancor::Error,
-            >,
-        > + Debug
-        + Extremes,
-    B: VectorSpace<A>
-        + Sized
-        + Clone
-        + Copy
-        + PartialEq
-        + Extremes
-        + From<VectorSerial<A>>
-        + Debug
-        + HasPosition<Scalar = f32>,
-    const PARTITION_CAP: usize,
-    const VECTOR_CAP: usize,
-    const MAX_LOADED: usize,
->(
-    vector_entry: VectorEntry<A, B>,
-
-    partition_id: PartitionId,
-
-    meta: &mut Meta<A, B>,
-    partition_buffer: &mut DataBuffer<
-        Partition<A, B, PARTITION_CAP, VECTOR_CAP>,
-        PartitionSerial<A>,
-        Global,
-        MAX_LOADED,
-    >,
-    min_spanning_tree_buffer: &mut DataBuffer<
-        IntraPartitionGraph<A>,
-        GraphSerial<A>,
-        Global,
-        MAX_LOADED,
-    >,
-    inter_graph: &mut InterPartitionGraph<A>,
-    cluster_sets: &mut Vec<ClusterSet<A>>,
-) -> Result<(), ()>
-where
-    VectorSerial<A>: From<B>,
-    for<'a> <A as Archive>::Archived:
-        CheckBytes<Strategy<Validator<ArchiveValidator<'a>, SharedValidator>, rancor::Error>>,
-    [ArchivedVectorEntrySerial<A>]:
-        DeserializeUnsized<[VectorEntrySerial<A>], Strategy<Pool, rancor::Error>>,
-    [<A as Archive>::Archived]: DeserializeUnsized<[A], Strategy<Pool, rancor::Error>>,
-    [ArchivedTuple3<u32_le, u32_le, <A as Archive>::Archived>]:
-        DeserializeUnsized<[(usize, usize, A)], Strategy<Pool, rancor::Error>>,
-    f32: From<A>,
-{
-    let partition = resolve_buffer!(ACCESS, partition_buffer, partition_id);
-
-    let Some(partition) = &mut *partition.write().await else {
-        todo!()
-    };
-    add_into_partition(vector_entry, partition)
-        .expect("Unable to insert value into empty partition");
-
-    let tree = resolve_buffer!(ACCESS, min_spanning_tree_buffer, partition_id);
-
-    let Some(tree) = &mut *tree.write().await else {
-        todo!()
-    };
-
-    tree.add_node(VectorId(vector_entry.id));
-
-    meta.size = partition.size;
-    meta.centroid = partition.centroid();
-    // meta.edge_length = (todo!(), todo!());
-
-    for cluster_set in cluster_sets.iter_mut() {
-        event!(Level::DEBUG, "cluster_set({:?})", cluster_set.threshold);
-        let cluster_id = cluster_set.new_cluster().await.unwrap();
-        let _ = cluster_set
-            .new_cluster_from_vector(VectorId(vector_entry.id), cluster_id)
-            .await
-            .unwrap();
-    }
-
-    // access_tx
-    //     .send(AccessCommand::Release {
-    //         resource_ids: required_ids.iter().map(|x| *x).collect(),
-    //         access_type: AccessType::Write,
-    //     })
-    //     .await;
-
-    return Ok(());
-}
-
 fn add_into_partition<
     A: PartialEq + Clone + Copy + Field<A>,
     B: VectorSpace<A> + Sized + Clone + Copy + PartialEq + From<VectorSerial<A>>,
@@ -3201,10 +1980,7 @@
     const VECTOR_CAP: usize,
 >(
     inter_graph: &InterPartitionGraph<A>,
-<<<<<<< HEAD
-=======
     closet_partition_id: PartitionId,
->>>>>>> b7b9d14b
     meta_data: &HashMap<Uuid, Arc<RwLock<Meta<A, B>>>>,
 
     closet_partition_id: PartitionId,
@@ -3298,11 +2074,7 @@
         .collect()
 }
 
-<<<<<<< HEAD
-fn find_required_partitions<
-=======
 fn get_required_partitions<
->>>>>>> b7b9d14b
     A: PartialEq
         + PartialOrd
         + Clone
@@ -3331,11 +2103,6 @@
             continue;
         }
 
-<<<<<<< HEAD
-        let Ok(Some((_, path))) = inter_graph.find_trail(*source, *sink) else {
-            todo!();
-        };
-=======
         let (_, path) = inter_graph
             .find_trail(*source, *sink)
             .expect("Err in finding trail")
@@ -3343,7 +2110,6 @@
                 "Couldn't find a trail from {:?} -> {:?}",
                 source, sink
             ));
->>>>>>> b7b9d14b
 
         path.iter().for_each(|((partition_id, _), ..)| {
             required_partitions.insert(*partition_id);
@@ -3352,8 +2118,6 @@
     required_partitions.insert(*sink);
 
     required_partitions
-<<<<<<< HEAD
-=======
 }
 
 // find better name
@@ -3481,5 +2245,4 @@
             "Some vectors from the target were dropped after splitting"
         );
     }
->>>>>>> b7b9d14b
 }